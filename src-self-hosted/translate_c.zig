--- conflicted
+++ resolved
@@ -4274,7 +4274,6 @@
 
     const rparen_tok = try appendToken(rp.c, .RParen, ")");
 
-<<<<<<< HEAD
     const linksection_expr = blk: {
         if (fn_decl) |decl| {
             var str_len: usize = undefined;
@@ -4307,14 +4306,14 @@
             }
         }
         break :blk null;
-=======
+    };
+
     const callconv_expr = if (extern_export_inline_tok != null) null else blk: {
         _ = try appendToken(rp.c, .Keyword_callconv, "callconv");
         _ = try appendToken(rp.c, .LParen, "(");
         const expr = try transCreateNodeEnumLiteral(rp.c, @tagName(cc));
         _ = try appendToken(rp.c, .RParen, ")");
         break :blk expr;
->>>>>>> d09bd3d8
     };
 
     const return_type_node = blk: {
@@ -4350,14 +4349,9 @@
         .cc_token = null,
         .body_node = null,
         .lib_name = null,
-<<<<<<< HEAD
         .align_expr = align_expr,
         .section_expr = linksection_expr,
-=======
-        .align_expr = null,
-        .section_expr = null,
         .callconv_expr = callconv_expr,
->>>>>>> d09bd3d8
     };
     return fn_proto;
 }
