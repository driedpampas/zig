--- conflicted
+++ resolved
@@ -904,83 +904,6 @@
     return posix.pwritev(self.handle, iovecs, offset);
 }
 
-<<<<<<< HEAD
-=======
-/// Deprecated in favor of `Writer`.
-pub fn pwritevAll(self: File, iovecs: []posix.iovec_const, offset: u64) PWriteError!void {
-    if (iovecs.len == 0) return;
-    var i: usize = 0;
-    var off: u64 = 0;
-    while (true) {
-        var amt = try self.pwritev(iovecs[i..], offset + off);
-        off += amt;
-        while (amt >= iovecs[i].len) {
-            amt -= iovecs[i].len;
-            i += 1;
-            if (i >= iovecs.len) return;
-        }
-        iovecs[i].base += amt;
-        iovecs[i].len -= amt;
-    }
-}
-
-pub const CopyRangeError = posix.CopyFileRangeError;
-
-/// Deprecated in favor of `Writer`.
-pub fn copyRange(in: File, in_offset: u64, out: File, out_offset: u64, len: u64) CopyRangeError!u64 {
-    const adjusted_len = math.cast(usize, len) orelse maxInt(usize);
-    const result = try posix.copy_file_range(in.handle, in_offset, out.handle, out_offset, adjusted_len, 0);
-    return result;
-}
-
-/// Deprecated in favor of `Writer`.
-pub fn copyRangeAll(in: File, in_offset: u64, out: File, out_offset: u64, len: u64) CopyRangeError!u64 {
-    var total_bytes_copied: u64 = 0;
-    var in_off = in_offset;
-    var out_off = out_offset;
-    while (total_bytes_copied < len) {
-        const amt_copied = try copyRange(in, in_off, out, out_off, len - total_bytes_copied);
-        if (amt_copied == 0) return total_bytes_copied;
-        total_bytes_copied += amt_copied;
-        in_off += amt_copied;
-        out_off += amt_copied;
-    }
-    return total_bytes_copied;
-}
-
-/// Deprecated in favor of `Reader`.
-pub const DeprecatedReader = io.GenericReader(File, ReadError, read);
-
-/// Deprecated in favor of `Reader`.
-pub fn deprecatedReader(file: File) DeprecatedReader {
-    return .{ .context = file };
-}
-
-/// Deprecated in favor of `Writer`.
-pub const DeprecatedWriter = io.GenericWriter(File, WriteError, write);
-
-/// Deprecated in favor of `Writer`.
-pub fn deprecatedWriter(file: File) DeprecatedWriter {
-    return .{ .context = file };
-}
-
-/// Deprecated in favor of `Reader` and `Writer`.
-pub const SeekableStream = io.SeekableStream(
-    File,
-    SeekError,
-    GetSeekPosError,
-    seekTo,
-    seekBy,
-    getPos,
-    getEndPos,
-);
-
-/// Deprecated in favor of `Reader` and `Writer`.
-pub fn seekableStream(file: File) SeekableStream {
-    return .{ .context = file };
-}
-
->>>>>>> f34b4780
 /// Memoizes key information about a file handle such as:
 /// * The size from calling stat, or the error that occurred therein.
 /// * The current seek position.
