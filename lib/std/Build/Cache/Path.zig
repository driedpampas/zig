--- conflicted
+++ resolved
@@ -144,28 +144,6 @@
 }
 
 pub fn toStringZ(p: Path, allocator: Allocator) Allocator.Error![:0]u8 {
-<<<<<<< HEAD
-    return std.fmt.allocPrintZ(allocator, "{f}", .{p});
-}
-
-pub fn format(self: Path, w: *std.io.Writer, comptime fmt_string: []const u8) !void {
-    if (fmt_string.len == 1) {
-        // Quote-escape the string.
-        const stringEscape = std.zig.stringEscape;
-        const f = switch (fmt_string[0]) {
-            'q' => "",
-            '\'' => "\'",
-            else => @compileError("unsupported format string: " ++ fmt_string),
-        };
-        if (self.root_dir.path) |p| {
-            try stringEscape(p, w, f);
-            if (self.sub_path.len > 0) try stringEscape(fs.path.sep_str, w, f);
-        }
-        if (self.sub_path.len > 0) {
-            try stringEscape(self.sub_path, w, f);
-        }
-        return;
-=======
     return std.fmt.allocPrintSentinel(allocator, "{f}", .{p}, 0);
 }
 
@@ -177,7 +155,6 @@
     if (path.root_dir.path) |p| {
         try std.zig.stringEscape(p, writer);
         if (path.sub_path.len > 0) try std.zig.stringEscape(fs.path.sep_str, writer);
->>>>>>> 43fba5ea
     }
     if (path.sub_path.len > 0) {
         try std.zig.stringEscape(path.sub_path, writer);
@@ -200,22 +177,22 @@
 
 pub fn format(self: Path, writer: *std.io.Writer) std.io.Writer.Error!void {
     if (std.fs.path.isAbsolute(self.sub_path)) {
-        try w.writeAll(self.sub_path);
+        try writer.writeAll(self.sub_path);
         return;
     }
     if (self.root_dir.path) |p| {
-        try w.writeAll(p);
+        try writer.writeAll(p);
         if (self.sub_path.len > 0) {
-            try w.writeAll(fs.path.sep_str);
-            try w.writeAll(self.sub_path);
+            try writer.writeAll(fs.path.sep_str);
+            try writer.writeAll(self.sub_path);
         }
         return;
     }
     if (self.sub_path.len > 0) {
-        try w.writeAll(self.sub_path);
+        try writer.writeAll(self.sub_path);
         return;
     }
-    try w.writeByte('.');
+    try writer.writeByte('.');
 }
 
 pub fn eql(self: Path, other: Path) bool {
