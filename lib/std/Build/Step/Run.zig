const std = @import("std");
const builtin = @import("builtin");
const Build = std.Build;
const Step = Build.Step;
const fs = std.fs;
const mem = std.mem;
const process = std.process;
const EnvMap = process.EnvMap;
const assert = std.debug.assert;
const Path = Build.Cache.Path;

const Run = @This();

pub const base_id: Step.Id = .run;

step: Step,

/// See also addArg and addArgs to modifying this directly
argv: std.ArrayListUnmanaged(Arg),

/// Use `setCwd` to set the initial current working directory
cwd: ?Build.LazyPath,

/// Override this field to modify the environment, or use setEnvironmentVariable
env_map: ?*EnvMap,

/// When `true` prevents `ZIG_PROGRESS` environment variable from being passed
/// to the child process, which otherwise would be used for the child to send
/// progress updates to the parent.
disable_zig_progress: bool,

/// Configures whether the Run step is considered to have side-effects, and also
/// whether the Run step will inherit stdio streams, forwarding them to the
/// parent process, in which case will require a global lock to prevent other
/// steps from interfering with stdio while the subprocess associated with this
/// Run step is running.
/// If the Run step is determined to not have side-effects, then execution will
/// be skipped if all output files are up-to-date and input files are
/// unchanged.
stdio: StdIo,

/// This field must be `.none` if stdio is `inherit`.
/// It should be only set using `setStdIn`.
stdin: StdIn,

/// Additional input files that, when modified, indicate that the Run step
/// should be re-executed.
/// If the Run step is determined to have side-effects, the Run step is always
/// executed when it appears in the build graph, regardless of whether these
/// files have been modified.
file_inputs: std.ArrayListUnmanaged(std.Build.LazyPath),

/// After adding an output argument, this step will by default rename itself
/// for a better display name in the build summary.
/// This can be disabled by setting this to false.
rename_step_with_output_arg: bool,

/// If this is true, a Run step which is configured to check the output of the
/// executed binary will not fail the build if the binary cannot be executed
/// due to being for a foreign binary to the host system which is running the
/// build graph.
/// Command-line arguments such as -fqemu and -fwasmtime may affect whether a
/// binary is detected as foreign, as well as system configuration such as
/// Rosetta (macOS) and binfmt_misc (Linux).
/// If this Run step is considered to have side-effects, then this flag does
/// nothing.
skip_foreign_checks: bool,

/// If this is true, failing to execute a foreign binary will be considered an
/// error. However if this is false, the step will be skipped on failure instead.
///
/// This allows for a Run step to attempt to execute a foreign binary using an
/// external executor (such as qemu) but not fail if the executor is unavailable.
failing_to_execute_foreign_is_an_error: bool,

/// Deprecated for `stdio_limit`.
max_stdio_size: usize,

/// If stderr or stdout exceeds this amount, the child process is killed and
/// the step fails.
stdio_limit: std.io.Limit,

captured_stdout: ?*Output,
captured_stderr: ?*Output,

dep_output_file: ?*Output,

has_side_effects: bool,

/// If this is a Zig unit test binary, this tracks the indexes of the unit
/// tests that are also fuzz tests.
fuzz_tests: std.ArrayListUnmanaged(u32),
cached_test_metadata: ?CachedTestMetadata = null,

/// Populated during the fuzz phase if this run step corresponds to a unit test
/// executable that contains fuzz tests.
rebuilt_executable: ?Path,

/// If this Run step was produced by a Compile step, it is tracked here.
producer: ?*Step.Compile,

pub const StdIn = union(enum) {
    none,
    bytes: []const u8,
    lazy_path: std.Build.LazyPath,
};

pub const StdIo = union(enum) {
    /// Whether the Run step has side-effects will be determined by whether or not one
    /// of the args is an output file (added with `addOutputFileArg`).
    /// If the Run step is determined to have side-effects, this is the same as `inherit`.
    /// The step will fail if the subprocess crashes or returns a non-zero exit code.
    infer_from_args,
    /// Causes the Run step to be considered to have side-effects, and therefore
    /// always execute when it appears in the build graph.
    /// It also means that this step will obtain a global lock to prevent other
    /// steps from running in the meantime.
    /// The step will fail if the subprocess crashes or returns a non-zero exit code.
    inherit,
    /// Causes the Run step to be considered to *not* have side-effects. The
    /// process will be re-executed if any of the input dependencies are
    /// modified. The exit code and standard I/O streams will be checked for
    /// certain conditions, and the step will succeed or fail based on these
    /// conditions.
    /// Note that an explicit check for exit code 0 needs to be added to this
    /// list if such a check is desirable.
    check: std.ArrayListUnmanaged(Check),
    /// This Run step is running a zig unit test binary and will communicate
    /// extra metadata over the IPC protocol.
    zig_test,

    pub const Check = union(enum) {
        expect_stderr_exact: []const u8,
        expect_stderr_match: []const u8,
        expect_stdout_exact: []const u8,
        expect_stdout_match: []const u8,
        expect_term: std.process.Child.Term,
    };
};

pub const Arg = union(enum) {
    artifact: PrefixedArtifact,
    lazy_path: PrefixedLazyPath,
    decorated_directory: DecoratedLazyPath,
    bytes: []u8,
    output_file: *Output,
    output_directory: *Output,
};

pub const PrefixedArtifact = struct {
    prefix: []const u8,
    artifact: *Step.Compile,
};

pub const PrefixedLazyPath = struct {
    prefix: []const u8,
    lazy_path: std.Build.LazyPath,
};

pub const DecoratedLazyPath = struct {
    prefix: []const u8,
    lazy_path: std.Build.LazyPath,
    suffix: []const u8,
};

pub const Output = struct {
    generated_file: std.Build.GeneratedFile,
    prefix: []const u8,
    basename: []const u8,
};

pub fn create(owner: *std.Build, name: []const u8) *Run {
    const run = owner.allocator.create(Run) catch @panic("OOM");
    run.* = .{
        .step = .init(.{
            .id = base_id,
            .name = name,
            .owner = owner,
            .makeFn = make,
        }),
        .argv = .{},
        .cwd = null,
        .env_map = null,
        .disable_zig_progress = false,
        .stdio = .infer_from_args,
        .stdin = .none,
        .file_inputs = .{},
        .rename_step_with_output_arg = true,
        .skip_foreign_checks = false,
        .failing_to_execute_foreign_is_an_error = true,
        .max_stdio_size = 10 * 1024 * 1024,
        .stdio_limit = .unlimited,
        .captured_stdout = null,
        .captured_stderr = null,
        .dep_output_file = null,
        .has_side_effects = false,
        .fuzz_tests = .{},
        .rebuilt_executable = null,
        .producer = null,
    };
    return run;
}

pub fn setName(run: *Run, name: []const u8) void {
    run.step.name = name;
    run.rename_step_with_output_arg = false;
}

pub fn enableTestRunnerMode(run: *Run) void {
    const b = run.step.owner;
    run.stdio = .zig_test;
    run.addPrefixedDirectoryArg("--cache-dir=", .{ .cwd_relative = b.cache_root.path orelse "." });
    run.addArgs(&.{
        b.fmt("--seed=0x{x}", .{b.graph.random_seed}),
        "--listen=-",
    });
}

pub fn addArtifactArg(run: *Run, artifact: *Step.Compile) void {
    run.addPrefixedArtifactArg("", artifact);
}

pub fn addPrefixedArtifactArg(run: *Run, prefix: []const u8, artifact: *Step.Compile) void {
    const b = run.step.owner;

    const prefixed_artifact: PrefixedArtifact = .{
        .prefix = b.dupe(prefix),
        .artifact = artifact,
    };
    run.argv.append(b.allocator, .{ .artifact = prefixed_artifact }) catch @panic("OOM");

    const bin_file = artifact.getEmittedBin();
    bin_file.addStepDependencies(&run.step);
}

/// Provides a file path as a command line argument to the command being run.
///
/// Returns a `std.Build.LazyPath` which can be used as inputs to other APIs
/// throughout the build system.
///
/// Related:
/// * `addPrefixedOutputFileArg` - same thing but prepends a string to the argument
/// * `addFileArg` - for input files given to the child process
pub fn addOutputFileArg(run: *Run, basename: []const u8) std.Build.LazyPath {
    return run.addPrefixedOutputFileArg("", basename);
}

/// Provides a file path as a command line argument to the command being run.
/// Asserts `basename` is not empty.
///
/// For example, a prefix of "-o" and basename of "output.txt" will result in
/// the child process seeing something like this: "-ozig-cache/.../output.txt"
///
/// The child process will see a single argument, regardless of whether the
/// prefix or basename have spaces.
///
/// The returned `std.Build.LazyPath` can be used as inputs to other APIs
/// throughout the build system.
///
/// Related:
/// * `addOutputFileArg` - same thing but without the prefix
/// * `addFileArg` - for input files given to the child process
pub fn addPrefixedOutputFileArg(
    run: *Run,
    prefix: []const u8,
    basename: []const u8,
) std.Build.LazyPath {
    const b = run.step.owner;
    if (basename.len == 0) @panic("basename must not be empty");

    const output = b.allocator.create(Output) catch @panic("OOM");
    output.* = .{
        .prefix = b.dupe(prefix),
        .basename = b.dupe(basename),
        .generated_file = .{ .step = &run.step },
    };
    run.argv.append(b.allocator, .{ .output_file = output }) catch @panic("OOM");

    if (run.rename_step_with_output_arg) {
        run.setName(b.fmt("{s} ({s})", .{ run.step.name, basename }));
    }

    return .{ .generated = .{ .file = &output.generated_file } };
}

/// Appends an input file to the command line arguments.
///
/// The child process will see a file path. Modifications to this file will be
/// detected as a cache miss in subsequent builds, causing the child process to
/// be re-executed.
///
/// Related:
/// * `addPrefixedFileArg` - same thing but prepends a string to the argument
/// * `addOutputFileArg` - for files generated by the child process
pub fn addFileArg(run: *Run, lp: std.Build.LazyPath) void {
    run.addPrefixedFileArg("", lp);
}

/// Appends an input file to the command line arguments prepended with a string.
///
/// For example, a prefix of "-F" will result in the child process seeing something
/// like this: "-Fexample.txt"
///
/// The child process will see a single argument, even if the prefix has
/// spaces. Modifications to this file will be detected as a cache miss in
/// subsequent builds, causing the child process to be re-executed.
///
/// Related:
/// * `addFileArg` - same thing but without the prefix
/// * `addOutputFileArg` - for files generated by the child process
pub fn addPrefixedFileArg(run: *Run, prefix: []const u8, lp: std.Build.LazyPath) void {
    const b = run.step.owner;

    const prefixed_file_source: PrefixedLazyPath = .{
        .prefix = b.dupe(prefix),
        .lazy_path = lp.dupe(b),
    };
    run.argv.append(b.allocator, .{ .lazy_path = prefixed_file_source }) catch @panic("OOM");
    lp.addStepDependencies(&run.step);
}

/// Provides a directory path as a command line argument to the command being run.
///
/// Returns a `std.Build.LazyPath` which can be used as inputs to other APIs
/// throughout the build system.
///
/// Related:
/// * `addPrefixedOutputDirectoryArg` - same thing but prepends a string to the argument
/// * `addDirectoryArg` - for input directories given to the child process
pub fn addOutputDirectoryArg(run: *Run, basename: []const u8) std.Build.LazyPath {
    return run.addPrefixedOutputDirectoryArg("", basename);
}

/// Provides a directory path as a command line argument to the command being run.
/// Asserts `basename` is not empty.
///
/// For example, a prefix of "-o" and basename of "output_dir" will result in
/// the child process seeing something like this: "-ozig-cache/.../output_dir"
///
/// The child process will see a single argument, regardless of whether the
/// prefix or basename have spaces.
///
/// The returned `std.Build.LazyPath` can be used as inputs to other APIs
/// throughout the build system.
///
/// Related:
/// * `addOutputDirectoryArg` - same thing but without the prefix
/// * `addDirectoryArg` - for input directories given to the child process
pub fn addPrefixedOutputDirectoryArg(
    run: *Run,
    prefix: []const u8,
    basename: []const u8,
) std.Build.LazyPath {
    if (basename.len == 0) @panic("basename must not be empty");
    const b = run.step.owner;

    const output = b.allocator.create(Output) catch @panic("OOM");
    output.* = .{
        .prefix = b.dupe(prefix),
        .basename = b.dupe(basename),
        .generated_file = .{ .step = &run.step },
    };
    run.argv.append(b.allocator, .{ .output_directory = output }) catch @panic("OOM");

    if (run.rename_step_with_output_arg) {
        run.setName(b.fmt("{s} ({s})", .{ run.step.name, basename }));
    }

    return .{ .generated = .{ .file = &output.generated_file } };
}

pub fn addDirectoryArg(run: *Run, lazy_directory: std.Build.LazyPath) void {
    run.addDecoratedDirectoryArg("", lazy_directory, "");
}

pub fn addPrefixedDirectoryArg(run: *Run, prefix: []const u8, lazy_directory: std.Build.LazyPath) void {
    const b = run.step.owner;
    run.argv.append(b.allocator, .{ .decorated_directory = .{
        .prefix = b.dupe(prefix),
        .lazy_path = lazy_directory.dupe(b),
        .suffix = "",
    } }) catch @panic("OOM");
    lazy_directory.addStepDependencies(&run.step);
}

pub fn addDecoratedDirectoryArg(
    run: *Run,
    prefix: []const u8,
    lazy_directory: std.Build.LazyPath,
    suffix: []const u8,
) void {
    const b = run.step.owner;
    run.argv.append(b.allocator, .{ .decorated_directory = .{
        .prefix = b.dupe(prefix),
        .lazy_path = lazy_directory.dupe(b),
        .suffix = b.dupe(suffix),
    } }) catch @panic("OOM");
    lazy_directory.addStepDependencies(&run.step);
}

/// Add a path argument to a dep file (.d) for the child process to write its
/// discovered additional dependencies.
/// Only one dep file argument is allowed by instance.
pub fn addDepFileOutputArg(run: *Run, basename: []const u8) std.Build.LazyPath {
    return run.addPrefixedDepFileOutputArg("", basename);
}

/// Add a prefixed path argument to a dep file (.d) for the child process to
/// write its discovered additional dependencies.
/// Only one dep file argument is allowed by instance.
pub fn addPrefixedDepFileOutputArg(run: *Run, prefix: []const u8, basename: []const u8) std.Build.LazyPath {
    const b = run.step.owner;
    assert(run.dep_output_file == null);

    const dep_file = b.allocator.create(Output) catch @panic("OOM");
    dep_file.* = .{
        .prefix = b.dupe(prefix),
        .basename = b.dupe(basename),
        .generated_file = .{ .step = &run.step },
    };

    run.dep_output_file = dep_file;

    run.argv.append(b.allocator, .{ .output_file = dep_file }) catch @panic("OOM");

    return .{ .generated = .{ .file = &dep_file.generated_file } };
}

pub fn addArg(run: *Run, arg: []const u8) void {
    const b = run.step.owner;
    run.argv.append(b.allocator, .{ .bytes = b.dupe(arg) }) catch @panic("OOM");
}

pub fn addArgs(run: *Run, args: []const []const u8) void {
    for (args) |arg| run.addArg(arg);
}

pub fn setStdIn(run: *Run, stdin: StdIn) void {
    switch (stdin) {
        .lazy_path => |lazy_path| lazy_path.addStepDependencies(&run.step),
        .bytes, .none => {},
    }
    run.stdin = stdin;
}

pub fn setCwd(run: *Run, cwd: Build.LazyPath) void {
    cwd.addStepDependencies(&run.step);
    run.cwd = cwd.dupe(run.step.owner);
}

pub fn clearEnvironment(run: *Run) void {
    const b = run.step.owner;
    const new_env_map = b.allocator.create(EnvMap) catch @panic("OOM");
    new_env_map.* = EnvMap.init(b.allocator);
    run.env_map = new_env_map;
}

pub fn addPathDir(run: *Run, search_path: []const u8) void {
    const b = run.step.owner;
    const env_map = getEnvMapInternal(run);

    const use_wine = b.enable_wine and b.graph.host.result.os.tag != .windows and use_wine: switch (run.argv.items[0]) {
        .artifact => |p| p.artifact.rootModuleTarget().os.tag == .windows,
        .lazy_path => |p| {
            switch (p.lazy_path) {
                .generated => |g| if (g.file.step.cast(Step.Compile)) |cs| break :use_wine cs.rootModuleTarget().os.tag == .windows,
                else => {},
            }
            break :use_wine std.mem.endsWith(u8, p.lazy_path.basename(b, &run.step), ".exe");
        },
        .decorated_directory => false,
        .bytes => |bytes| std.mem.endsWith(u8, bytes, ".exe"),
        .output_file, .output_directory => false,
    };
    const key = if (use_wine) "WINEPATH" else "PATH";
    const prev_path = env_map.get(key);

    if (prev_path) |pp| {
        const new_path = b.fmt("{s}{c}{s}", .{
            pp,
            if (use_wine) fs.path.delimiter_windows else fs.path.delimiter,
            search_path,
        });
        env_map.put(key, new_path) catch @panic("OOM");
    } else {
        env_map.put(key, b.dupePath(search_path)) catch @panic("OOM");
    }
}

pub fn getEnvMap(run: *Run) *EnvMap {
    return getEnvMapInternal(run);
}

fn getEnvMapInternal(run: *Run) *EnvMap {
    const arena = run.step.owner.allocator;
    return run.env_map orelse {
        const env_map = arena.create(EnvMap) catch @panic("OOM");
        env_map.* = process.getEnvMap(arena) catch @panic("unhandled error");
        run.env_map = env_map;
        return env_map;
    };
}

pub fn setEnvironmentVariable(run: *Run, key: []const u8, value: []const u8) void {
    const b = run.step.owner;
    const env_map = run.getEnvMap();
    env_map.put(b.dupe(key), b.dupe(value)) catch @panic("unhandled error");
}

pub fn removeEnvironmentVariable(run: *Run, key: []const u8) void {
    run.getEnvMap().remove(key);
}

/// Adds a check for exact stderr match. Does not add any other checks.
pub fn expectStdErrEqual(run: *Run, bytes: []const u8) void {
    const new_check: StdIo.Check = .{ .expect_stderr_exact = run.step.owner.dupe(bytes) };
    run.addCheck(new_check);
}

/// Adds a check for exact stdout match as well as a check for exit code 0, if
/// there is not already an expected termination check.
pub fn expectStdOutEqual(run: *Run, bytes: []const u8) void {
    const new_check: StdIo.Check = .{ .expect_stdout_exact = run.step.owner.dupe(bytes) };
    run.addCheck(new_check);
    if (!run.hasTermCheck()) {
        run.expectExitCode(0);
    }
}

pub fn expectExitCode(run: *Run, code: u8) void {
    const new_check: StdIo.Check = .{ .expect_term = .{ .Exited = code } };
    run.addCheck(new_check);
}

pub fn hasTermCheck(run: Run) bool {
    for (run.stdio.check.items) |check| switch (check) {
        .expect_term => return true,
        else => continue,
    };
    return false;
}

pub fn addCheck(run: *Run, new_check: StdIo.Check) void {
    const b = run.step.owner;

    switch (run.stdio) {
        .infer_from_args => {
            run.stdio = .{ .check = .{} };
            run.stdio.check.append(b.allocator, new_check) catch @panic("OOM");
        },
        .check => |*checks| checks.append(b.allocator, new_check) catch @panic("OOM"),
        else => @panic("illegal call to addCheck: conflicting helper method calls. Suggest to directly set stdio field of Run instead"),
    }
}

pub fn captureStdErr(run: *Run) std.Build.LazyPath {
    assert(run.stdio != .inherit);

    if (run.captured_stderr) |output| return .{ .generated = .{ .file = &output.generated_file } };

    const output = run.step.owner.allocator.create(Output) catch @panic("OOM");
    output.* = .{
        .prefix = "",
        .basename = "stderr",
        .generated_file = .{ .step = &run.step },
    };
    run.captured_stderr = output;
    return .{ .generated = .{ .file = &output.generated_file } };
}

pub fn captureStdOut(run: *Run) std.Build.LazyPath {
    assert(run.stdio != .inherit);

    if (run.captured_stdout) |output| return .{ .generated = .{ .file = &output.generated_file } };

    const output = run.step.owner.allocator.create(Output) catch @panic("OOM");
    output.* = .{
        .prefix = "",
        .basename = "stdout",
        .generated_file = .{ .step = &run.step },
    };
    run.captured_stdout = output;
    return .{ .generated = .{ .file = &output.generated_file } };
}

/// Adds an additional input files that, when modified, indicates that this Run
/// step should be re-executed.
/// If the Run step is determined to have side-effects, the Run step is always
/// executed when it appears in the build graph, regardless of whether this
/// file has been modified.
pub fn addFileInput(self: *Run, file_input: std.Build.LazyPath) void {
    file_input.addStepDependencies(&self.step);
    self.file_inputs.append(self.step.owner.allocator, file_input.dupe(self.step.owner)) catch @panic("OOM");
}

/// Returns whether the Run step has side effects *other than* updating the output arguments.
fn hasSideEffects(run: Run) bool {
    if (run.has_side_effects) return true;
    return switch (run.stdio) {
        .infer_from_args => !run.hasAnyOutputArgs(),
        .inherit => true,
        .check => false,
        .zig_test => false,
    };
}

fn hasAnyOutputArgs(run: Run) bool {
    if (run.captured_stdout != null) return true;
    if (run.captured_stderr != null) return true;
    for (run.argv.items) |arg| switch (arg) {
        .output_file, .output_directory => return true,
        else => continue,
    };
    return false;
}

fn checksContainStdout(checks: []const StdIo.Check) bool {
    for (checks) |check| switch (check) {
        .expect_stderr_exact,
        .expect_stderr_match,
        .expect_term,
        => continue,

        .expect_stdout_exact,
        .expect_stdout_match,
        => return true,
    };
    return false;
}

fn checksContainStderr(checks: []const StdIo.Check) bool {
    for (checks) |check| switch (check) {
        .expect_stdout_exact,
        .expect_stdout_match,
        .expect_term,
        => continue,

        .expect_stderr_exact,
        .expect_stderr_match,
        => return true,
    };
    return false;
}

/// If `path` is cwd-relative, make it relative to the cwd of the child instead.
///
/// Whenever a path is included in the argv of a child, it should be put through this function first
/// to make sure the child doesn't see paths relative to a cwd other than its own.
fn convertPathArg(run: *Run, path: Build.Cache.Path) []const u8 {
    const b = run.step.owner;
    const path_str = path.toString(b.graph.arena) catch @panic("OOM");
    if (std.fs.path.isAbsolute(path_str)) {
        // Absolute paths don't need changing.
        return path_str;
    }
    const child_cwd_rel: []const u8 = rel: {
        const child_lazy_cwd = run.cwd orelse break :rel path_str;
        const child_cwd = child_lazy_cwd.getPath3(b, &run.step).toString(b.graph.arena) catch @panic("OOM");
        // Convert it from relative to *our* cwd, to relative to the *child's* cwd.
        break :rel std.fs.path.relative(b.graph.arena, child_cwd, path_str) catch @panic("OOM");
    };
    assert(!std.fs.path.isAbsolute(child_cwd_rel));
    // We're not done yet. In some cases this path must be prefixed with './':
    // * On POSIX, the executable name cannot be a single component like 'foo'
    // * Some executables might treat a leading '-' like a flag, which we must avoid
    // There's no harm in it, so just *always* apply this prefix.
    return std.fs.path.join(b.graph.arena, &.{ ".", child_cwd_rel }) catch @panic("OOM");
}

const IndexedOutput = struct {
    index: usize,
    tag: @typeInfo(Arg).@"union".tag_type.?,
    output: *Output,
};
fn make(step: *Step, options: Step.MakeOptions) !void {
    const prog_node = options.progress_node;
    const b = step.owner;
    const arena = b.allocator;
    const run: *Run = @fieldParentPtr("step", step);
    const has_side_effects = run.hasSideEffects();

    var argv_list = std.ArrayList([]const u8).init(arena);
    var output_placeholders = std.ArrayList(IndexedOutput).init(arena);

    var man = b.graph.cache.obtain();
    defer man.deinit();

    if (run.env_map) |env_map| {
        const KV = struct { []const u8, []const u8 };
        var kv_pairs = try std.ArrayList(KV).initCapacity(arena, env_map.count());
        var iter = env_map.iterator();
        while (iter.next()) |entry| {
            kv_pairs.appendAssumeCapacity(.{ entry.key_ptr.*, entry.value_ptr.* });
        }

        std.mem.sortUnstable(KV, kv_pairs.items, {}, struct {
            fn lessThan(_: void, kv1: KV, kv2: KV) bool {
                const k1 = kv1[0];
                const k2 = kv2[0];

                if (k1.len != k2.len) return k1.len < k2.len;

                for (k1, k2) |c1, c2| {
                    if (c1 == c2) continue;
                    return c1 < c2;
                }
                unreachable; // two keys cannot be equal
            }
        }.lessThan);

        for (kv_pairs.items) |kv| {
            man.hash.addBytes(kv[0]);
            man.hash.addBytes(kv[1]);
        }
    }

    for (run.argv.items) |arg| {
        switch (arg) {
            .bytes => |bytes| {
                try argv_list.append(bytes);
                man.hash.addBytes(bytes);
            },
            .lazy_path => |file| {
                const file_path = file.lazy_path.getPath3(b, step);
                try argv_list.append(b.fmt("{s}{s}", .{ file.prefix, run.convertPathArg(file_path) }));
                man.hash.addBytes(file.prefix);
                _ = try man.addFilePath(file_path, null);
            },
            .decorated_directory => |dd| {
                const file_path = dd.lazy_path.getPath3(b, step);
                const resolved_arg = b.fmt("{s}{s}{s}", .{ dd.prefix, run.convertPathArg(file_path), dd.suffix });
                try argv_list.append(resolved_arg);
                man.hash.addBytes(resolved_arg);
            },
            .artifact => |pa| {
                const artifact = pa.artifact;

                if (artifact.rootModuleTarget().os.tag == .windows) {
                    // On Windows we don't have rpaths so we have to add .dll search paths to PATH
                    run.addPathForDynLibs(artifact);
                }
                const file_path = artifact.installed_path orelse artifact.generated_bin.?.path.?;

                try argv_list.append(b.fmt("{s}{s}", .{
                    pa.prefix,
                    run.convertPathArg(.{ .root_dir = .cwd(), .sub_path = file_path }),
                }));

                _ = try man.addFile(file_path, null);
            },
            .output_file, .output_directory => |output| {
                man.hash.addBytes(output.prefix);
                man.hash.addBytes(output.basename);
                // Add a placeholder into the argument list because we need the
                // manifest hash to be updated with all arguments before the
                // object directory is computed.
                try output_placeholders.append(.{
                    .index = argv_list.items.len,
                    .tag = arg,
                    .output = output,
                });
                _ = try argv_list.addOne();
            },
        }
    }

    switch (run.stdin) {
        .bytes => |bytes| {
            man.hash.addBytes(bytes);
        },
        .lazy_path => |lazy_path| {
            const file_path = lazy_path.getPath2(b, step);
            _ = try man.addFile(file_path, null);
        },
        .none => {},
    }

    if (run.captured_stdout) |output| {
        man.hash.addBytes(output.basename);
    }

    if (run.captured_stderr) |output| {
        man.hash.addBytes(output.basename);
    }

    hashStdIo(&man.hash, run.stdio);

    for (run.file_inputs.items) |lazy_path| {
        _ = try man.addFile(lazy_path.getPath2(b, step), null);
    }

    if (run.cwd) |cwd| {
        const cwd_path = cwd.getPath3(b, step);
        _ = man.hash.addBytes(try cwd_path.toString(arena));
    }

    if (!has_side_effects and try step.cacheHitAndWatch(&man)) {
        // cache hit, skip running command
        const digest = man.final();

        try populateGeneratedPaths(
            arena,
            output_placeholders.items,
            run.captured_stdout,
            run.captured_stderr,
            b.cache_root,
            &digest,
        );

        step.result_cached = true;
        return;
    }

    const dep_output_file = run.dep_output_file orelse {
        // We already know the final output paths, use them directly.
        const digest = if (has_side_effects)
            man.hash.final()
        else
            man.final();

        try populateGeneratedPaths(
            arena,
            output_placeholders.items,
            run.captured_stdout,
            run.captured_stderr,
            b.cache_root,
            &digest,
        );

        const output_dir_path = "o" ++ fs.path.sep_str ++ &digest;
        for (output_placeholders.items) |placeholder| {
            const output_sub_path = b.pathJoin(&.{ output_dir_path, placeholder.output.basename });
            const output_sub_dir_path = switch (placeholder.tag) {
                .output_file => fs.path.dirname(output_sub_path).?,
                .output_directory => output_sub_path,
                else => unreachable,
            };
            b.cache_root.handle.makePath(output_sub_dir_path) catch |err| {
                return step.fail("unable to make path '{f}{s}': {s}", .{
                    b.cache_root, output_sub_dir_path, @errorName(err),
                });
            };
            const arg_output_path = run.convertPathArg(.{
                .root_dir = .cwd(),
                .sub_path = placeholder.output.generated_file.getPath(),
            });
            argv_list.items[placeholder.index] = if (placeholder.output.prefix.len == 0)
                arg_output_path
            else
                b.fmt("{s}{s}", .{ placeholder.output.prefix, arg_output_path });
        }

        try runCommand(run, argv_list.items, has_side_effects, output_dir_path, prog_node, null);
        if (!has_side_effects) try step.writeManifestAndWatch(&man);
        return;
    };

    // We do not know the final output paths yet, use temp paths to run the command.
    const rand_int = std.crypto.random.int(u64);
    const tmp_dir_path = "tmp" ++ fs.path.sep_str ++ std.fmt.hex(rand_int);

    for (output_placeholders.items) |placeholder| {
        const output_components = .{ tmp_dir_path, placeholder.output.basename };
        const output_sub_path = b.pathJoin(&output_components);
        const output_sub_dir_path = switch (placeholder.tag) {
            .output_file => fs.path.dirname(output_sub_path).?,
            .output_directory => output_sub_path,
            else => unreachable,
        };
        b.cache_root.handle.makePath(output_sub_dir_path) catch |err| {
            return step.fail("unable to make path '{f}{s}': {s}", .{
                b.cache_root, output_sub_dir_path, @errorName(err),
            });
        };
        const raw_output_path: Build.Cache.Path = .{
            .root_dir = b.cache_root,
            .sub_path = b.pathJoin(&output_components),
        };
        placeholder.output.generated_file.path = raw_output_path.toString(b.graph.arena) catch @panic("OOM");
        argv_list.items[placeholder.index] = b.fmt("{s}{s}", .{
            placeholder.output.prefix,
            run.convertPathArg(raw_output_path),
        });
    }

    try runCommand(run, argv_list.items, has_side_effects, tmp_dir_path, prog_node, null);

    const dep_file_dir = std.fs.cwd();
    const dep_file_basename = dep_output_file.generated_file.getPath2(b, step);
    if (has_side_effects)
        try man.addDepFile(dep_file_dir, dep_file_basename)
    else
        try man.addDepFilePost(dep_file_dir, dep_file_basename);

    const digest = if (has_side_effects)
        man.hash.final()
    else
        man.final();

    const any_output = output_placeholders.items.len > 0 or
        run.captured_stdout != null or run.captured_stderr != null;

    // Rename into place
    if (any_output) {
        const o_sub_path = "o" ++ fs.path.sep_str ++ &digest;

        b.cache_root.handle.rename(tmp_dir_path, o_sub_path) catch |err| {
            if (err == error.PathAlreadyExists) {
                b.cache_root.handle.deleteTree(o_sub_path) catch |del_err| {
                    return step.fail("unable to remove dir '{f}'{s}: {s}", .{
                        b.cache_root,
                        tmp_dir_path,
                        @errorName(del_err),
                    });
                };
                b.cache_root.handle.rename(tmp_dir_path, o_sub_path) catch |retry_err| {
                    return step.fail("unable to rename dir '{f}{s}' to '{f}{s}': {s}", .{
                        b.cache_root,          tmp_dir_path,
                        b.cache_root,          o_sub_path,
                        @errorName(retry_err),
                    });
                };
            } else {
                return step.fail("unable to rename dir '{f}{s}' to '{f}{s}': {s}", .{
                    b.cache_root,    tmp_dir_path,
                    b.cache_root,    o_sub_path,
                    @errorName(err),
                });
            }
        };
    }

    if (!has_side_effects) try step.writeManifestAndWatch(&man);

    try populateGeneratedPaths(
        arena,
        output_placeholders.items,
        run.captured_stdout,
        run.captured_stderr,
        b.cache_root,
        &digest,
    );
}

pub fn rerunInFuzzMode(
    run: *Run,
    web_server: *std.Build.Fuzz.WebServer,
    unit_test_index: u32,
    prog_node: std.Progress.Node,
) !void {
    const step = &run.step;
    const b = step.owner;
    const arena = b.allocator;
    var argv_list: std.ArrayListUnmanaged([]const u8) = .empty;
    for (run.argv.items) |arg| {
        switch (arg) {
            .bytes => |bytes| {
                try argv_list.append(arena, bytes);
            },
            .lazy_path => |file| {
                const file_path = file.lazy_path.getPath3(b, step);
                try argv_list.append(arena, b.fmt("{s}{s}", .{ file.prefix, run.convertPathArg(file_path) }));
            },
            .decorated_directory => |dd| {
                const file_path = dd.lazy_path.getPath3(b, step);
                try argv_list.append(arena, b.fmt("{s}{s}{s}", .{ dd.prefix, run.convertPathArg(file_path), dd.suffix }));
            },
            .artifact => |pa| {
                const artifact = pa.artifact;
                const file_path: []const u8 = p: {
                    if (artifact == run.producer.?) break :p b.fmt("{f}", .{run.rebuilt_executable.?});
                    break :p artifact.installed_path orelse artifact.generated_bin.?.path.?;
                };
                try argv_list.append(arena, b.fmt("{s}{s}", .{
                    pa.prefix,
                    run.convertPathArg(.{ .root_dir = .cwd(), .sub_path = file_path }),
                }));
            },
            .output_file, .output_directory => unreachable,
        }
    }
    const has_side_effects = false;
    const rand_int = std.crypto.random.int(u64);
    const tmp_dir_path = "tmp" ++ fs.path.sep_str ++ std.fmt.hex(rand_int);
    try runCommand(run, argv_list.items, has_side_effects, tmp_dir_path, prog_node, .{
        .unit_test_index = unit_test_index,
        .web_server = web_server,
    });
}

fn populateGeneratedPaths(
    arena: std.mem.Allocator,
    output_placeholders: []const IndexedOutput,
    captured_stdout: ?*Output,
    captured_stderr: ?*Output,
    cache_root: Build.Cache.Directory,
    digest: *const Build.Cache.HexDigest,
) !void {
    for (output_placeholders) |placeholder| {
        placeholder.output.generated_file.path = try cache_root.join(arena, &.{
            "o", digest, placeholder.output.basename,
        });
    }

    if (captured_stdout) |output| {
        output.generated_file.path = try cache_root.join(arena, &.{
            "o", digest, output.basename,
        });
    }

    if (captured_stderr) |output| {
        output.generated_file.path = try cache_root.join(arena, &.{
            "o", digest, output.basename,
        });
    }
}

<<<<<<< HEAD
fn formatTerm(term: ?std.process.Child.Term, w: *std.io.Writer, comptime fmt: []const u8) !void {
    comptime assert(fmt.len == 0);
    if (term) |t| switch (t) {
        .Exited => |code| try w.print("exited with code {}", .{code}),
        .Signal => |sig| try w.print("terminated with signal {}", .{sig}),
        .Stopped => |sig| try w.print("stopped with signal {}", .{sig}),
        .Unknown => |code| try w.print("terminated for unknown reason with code {}", .{code}),
    } else try w.writeAll("exited with any code");
=======
fn formatTerm(term: ?std.process.Child.Term, w: *std.io.Writer) std.io.Writer.Error!void {
    if (term) |t| switch (t) {
        .Exited => |code| try w.print("exited with code {d}", .{code}),
        .Signal => |sig| try w.print("terminated with signal {d}", .{sig}),
        .Stopped => |sig| try w.print("stopped with signal {d}", .{sig}),
        .Unknown => |code| try w.print("terminated for unknown reason with code {d}", .{code}),
    } else {
        try w.writeAll("exited with any code");
    }
>>>>>>> 43fba5ea
}
fn fmtTerm(term: ?std.process.Child.Term) std.fmt.Formatter(?std.process.Child.Term, formatTerm) {
    return .{ .data = term };
}

fn termMatches(expected: ?std.process.Child.Term, actual: std.process.Child.Term) bool {
    return if (expected) |e| switch (e) {
        .Exited => |expected_code| switch (actual) {
            .Exited => |actual_code| expected_code == actual_code,
            else => false,
        },
        .Signal => |expected_sig| switch (actual) {
            .Signal => |actual_sig| expected_sig == actual_sig,
            else => false,
        },
        .Stopped => |expected_sig| switch (actual) {
            .Stopped => |actual_sig| expected_sig == actual_sig,
            else => false,
        },
        .Unknown => |expected_code| switch (actual) {
            .Unknown => |actual_code| expected_code == actual_code,
            else => false,
        },
    } else switch (actual) {
        .Exited => true,
        else => false,
    };
}

const FuzzContext = struct {
    web_server: *std.Build.Fuzz.WebServer,
    unit_test_index: u32,
};

fn runCommand(
    run: *Run,
    argv: []const []const u8,
    has_side_effects: bool,
    output_dir_path: []const u8,
    prog_node: std.Progress.Node,
    fuzz_context: ?FuzzContext,
) !void {
    const step = &run.step;
    const b = step.owner;
    const arena = b.allocator;

    const cwd: ?[]const u8 = if (run.cwd) |lazy_cwd| lazy_cwd.getPath2(b, step) else null;

    try step.handleChildProcUnsupported(cwd, argv);
    try Step.handleVerbose2(step.owner, cwd, run.env_map, argv);

    const allow_skip = switch (run.stdio) {
        .check, .zig_test => run.skip_foreign_checks,
        else => false,
    };

    var interp_argv = std.ArrayList([]const u8).init(b.allocator);
    defer interp_argv.deinit();

    const result = spawnChildAndCollect(run, argv, has_side_effects, prog_node, fuzz_context) catch |err| term: {
        // InvalidExe: cpu arch mismatch
        // FileNotFound: can happen with a wrong dynamic linker path
        if (err == error.InvalidExe or err == error.FileNotFound) interpret: {
            // TODO: learn the target from the binary directly rather than from
            // relying on it being a Compile step. This will make this logic
            // work even for the edge case that the binary was produced by a
            // third party.
            const exe = switch (run.argv.items[0]) {
                .artifact => |exe| exe.artifact,
                else => break :interpret,
            };
            switch (exe.kind) {
                .exe, .@"test" => {},
                else => break :interpret,
            }

            const root_target = exe.rootModuleTarget();
            const need_cross_libc = exe.is_linking_libc and
                (root_target.isGnuLibC() or (root_target.isMuslLibC() and exe.linkage == .dynamic));
            const other_target = exe.root_module.resolved_target.?.result;
            switch (std.zig.system.getExternalExecutor(&b.graph.host.result, &other_target, .{
                .qemu_fixes_dl = need_cross_libc and b.libc_runtimes_dir != null,
                .link_libc = exe.is_linking_libc,
            })) {
                .native, .rosetta => {
                    if (allow_skip) return error.MakeSkipped;
                    break :interpret;
                },
                .wine => |bin_name| {
                    if (b.enable_wine) {
                        try interp_argv.append(bin_name);
                        try interp_argv.appendSlice(argv);
                    } else {
                        return failForeign(run, "-fwine", argv[0], exe);
                    }
                },
                .qemu => |bin_name| {
                    if (b.enable_qemu) {
                        try interp_argv.append(bin_name);

                        if (need_cross_libc) {
                            if (b.libc_runtimes_dir) |dir| {
                                try interp_argv.append("-L");
                                try interp_argv.append(b.pathJoin(&.{
                                    dir,
                                    try if (root_target.isGnuLibC()) std.zig.target.glibcRuntimeTriple(
                                        b.allocator,
                                        root_target.cpu.arch,
                                        root_target.os.tag,
                                        root_target.abi,
                                    ) else if (root_target.isMuslLibC()) std.zig.target.muslRuntimeTriple(
                                        b.allocator,
                                        root_target.cpu.arch,
                                        root_target.abi,
                                    ) else unreachable,
                                }));
                            } else return failForeign(run, "--libc-runtimes", argv[0], exe);
                        }

                        try interp_argv.appendSlice(argv);
                    } else return failForeign(run, "-fqemu", argv[0], exe);
                },
                .darling => |bin_name| {
                    if (b.enable_darling) {
                        try interp_argv.append(bin_name);
                        try interp_argv.appendSlice(argv);
                    } else {
                        return failForeign(run, "-fdarling", argv[0], exe);
                    }
                },
                .wasmtime => |bin_name| {
                    if (b.enable_wasmtime) {
                        // https://github.com/bytecodealliance/wasmtime/issues/7384
                        //
                        // In Wasmtime versions prior to 14, options passed after the module name
                        // could be interpreted by Wasmtime if it recognized them. As with many CLI
                        // tools, the `--` token is used to stop that behavior and indicate that the
                        // remaining arguments are for the WASM program being executed. Historically,
                        // we passed `--` after the module name here.
                        //
                        // After version 14, the `--` can no longer be passed after the module name,
                        // but is also not necessary as Wasmtime will no longer try to interpret
                        // options after the module name. So, we could just simply omit `--` for
                        // newer Wasmtime versions. But to maintain compatibility for older versions
                        // that still try to interpret options after the module name, we have moved
                        // the `--` before the module name. This appears to work for both old and
                        // new Wasmtime versions.
                        try interp_argv.append(bin_name);
                        try interp_argv.append("--dir=.");
                        try interp_argv.append("--");
                        try interp_argv.append(argv[0]);
                        try interp_argv.appendSlice(argv[1..]);
                    } else {
                        return failForeign(run, "-fwasmtime", argv[0], exe);
                    }
                },
                .bad_dl => |foreign_dl| {
                    if (allow_skip) return error.MakeSkipped;

                    const host_dl = b.graph.host.result.dynamic_linker.get() orelse "(none)";

                    return step.fail(
                        \\the host system is unable to execute binaries from the target
                        \\  because the host dynamic linker is '{s}',
                        \\  while the target dynamic linker is '{s}'.
                        \\  consider setting the dynamic linker or enabling skip_foreign_checks in the Run step
                    , .{ host_dl, foreign_dl });
                },
                .bad_os_or_cpu => {
                    if (allow_skip) return error.MakeSkipped;

                    const host_name = try b.graph.host.result.zigTriple(b.allocator);
                    const foreign_name = try root_target.zigTriple(b.allocator);

                    return step.fail("the host system ({s}) is unable to execute binaries from the target ({s})", .{
                        host_name, foreign_name,
                    });
                },
            }

            if (root_target.os.tag == .windows) {
                // On Windows we don't have rpaths so we have to add .dll search paths to PATH
                run.addPathForDynLibs(exe);
            }

            try Step.handleVerbose2(step.owner, cwd, run.env_map, interp_argv.items);

            break :term spawnChildAndCollect(run, interp_argv.items, has_side_effects, prog_node, fuzz_context) catch |e| {
                if (!run.failing_to_execute_foreign_is_an_error) return error.MakeSkipped;

                return step.fail("unable to spawn interpreter {s}: {s}", .{
                    interp_argv.items[0], @errorName(e),
                });
            };
        }

        return step.fail("failed to spawn and capture stdio from {s}: {s}", .{ argv[0], @errorName(err) });
    };

    step.result_duration_ns = result.elapsed_ns;
    step.result_peak_rss = result.peak_rss;
    step.test_results = result.stdio.test_results;
    if (result.stdio.test_metadata) |tm|
        run.cached_test_metadata = tm.toCachedTestMetadata();

    const final_argv = if (interp_argv.items.len == 0) argv else interp_argv.items;

    if (fuzz_context != null) {
        try step.handleChildProcessTerm(result.term, cwd, final_argv);
        return;
    }

    // Capture stdout and stderr to GeneratedFile objects.
    const Stream = struct {
        captured: ?*Output,
        bytes: ?[]const u8,
    };
    for ([_]Stream{
        .{
            .captured = run.captured_stdout,
            .bytes = result.stdio.stdout,
        },
        .{
            .captured = run.captured_stderr,
            .bytes = result.stdio.stderr,
        },
    }) |stream| {
        if (stream.captured) |output| {
            const output_components = .{ output_dir_path, output.basename };
            const output_path = try b.cache_root.join(arena, &output_components);
            output.generated_file.path = output_path;

            const sub_path = b.pathJoin(&output_components);
            const sub_path_dirname = fs.path.dirname(sub_path).?;
            b.cache_root.handle.makePath(sub_path_dirname) catch |err| {
                return step.fail("unable to make path '{f}{s}': {s}", .{
                    b.cache_root, sub_path_dirname, @errorName(err),
                });
            };
            b.cache_root.handle.writeFile(.{ .sub_path = sub_path, .data = stream.bytes.? }) catch |err| {
                return step.fail("unable to write file '{f}{s}': {s}", .{
                    b.cache_root, sub_path, @errorName(err),
                });
            };
        }
    }

    switch (run.stdio) {
        .check => |checks| for (checks.items) |check| switch (check) {
            .expect_stderr_exact => |expected_bytes| {
                if (!mem.eql(u8, expected_bytes, result.stdio.stderr.?)) {
                    return step.fail(
                        \\
                        \\========= expected this stderr: =========
                        \\{s}
                        \\========= but found: ====================
                        \\{s}
                        \\========= from the following command: ===
                        \\{s}
                    , .{
                        expected_bytes,
                        result.stdio.stderr.?,
                        try Step.allocPrintCmd(arena, cwd, final_argv),
                    });
                }
            },
            .expect_stderr_match => |match| {
                if (mem.indexOf(u8, result.stdio.stderr.?, match) == null) {
                    return step.fail(
                        \\
                        \\========= expected to find in stderr: =========
                        \\{s}
                        \\========= but stderr does not contain it: =====
                        \\{s}
                        \\========= from the following command: =========
                        \\{s}
                    , .{
                        match,
                        result.stdio.stderr.?,
                        try Step.allocPrintCmd(arena, cwd, final_argv),
                    });
                }
            },
            .expect_stdout_exact => |expected_bytes| {
                if (!mem.eql(u8, expected_bytes, result.stdio.stdout.?)) {
                    return step.fail(
                        \\
                        \\========= expected this stdout: =========
                        \\{s}
                        \\========= but found: ====================
                        \\{s}
                        \\========= from the following command: ===
                        \\{s}
                    , .{
                        expected_bytes,
                        result.stdio.stdout.?,
                        try Step.allocPrintCmd(arena, cwd, final_argv),
                    });
                }
            },
            .expect_stdout_match => |match| {
                if (mem.indexOf(u8, result.stdio.stdout.?, match) == null) {
                    return step.fail(
                        \\
                        \\========= expected to find in stdout: =========
                        \\{s}
                        \\========= but stdout does not contain it: =====
                        \\{s}
                        \\========= from the following command: =========
                        \\{s}
                    , .{
                        match,
                        result.stdio.stdout.?,
                        try Step.allocPrintCmd(arena, cwd, final_argv),
                    });
                }
            },
            .expect_term => |expected_term| {
                if (!termMatches(expected_term, result.term)) {
                    return step.fail("the following command {f} (expected {f}):\n{s}", .{
                        fmtTerm(result.term),
                        fmtTerm(expected_term),
                        try Step.allocPrintCmd(arena, cwd, final_argv),
                    });
                }
            },
        },
        .zig_test => {
            const prefix: []const u8 = p: {
                if (result.stdio.test_metadata) |tm| {
                    if (tm.next_index > 0 and tm.next_index <= tm.names.len) {
                        const name = tm.testName(tm.next_index - 1);
                        break :p b.fmt("while executing test '{s}', ", .{name});
                    }
                }
                break :p "";
            };
            const expected_term: std.process.Child.Term = .{ .Exited = 0 };
            if (!termMatches(expected_term, result.term)) {
                return step.fail("{s}the following command {f} (expected {f}):\n{s}", .{
                    prefix,
                    fmtTerm(result.term),
                    fmtTerm(expected_term),
                    try Step.allocPrintCmd(arena, cwd, final_argv),
                });
            }
            if (!result.stdio.test_results.isSuccess()) {
                return step.fail(
                    "{s}the following test command failed:\n{s}",
                    .{ prefix, try Step.allocPrintCmd(arena, cwd, final_argv) },
                );
            }
        },
        else => {
            try step.handleChildProcessTerm(result.term, cwd, final_argv);
        },
    }
}

const ChildProcResult = struct {
    term: std.process.Child.Term,
    elapsed_ns: u64,
    peak_rss: usize,

    stdio: StdIoResult,
};

fn spawnChildAndCollect(
    run: *Run,
    argv: []const []const u8,
    has_side_effects: bool,
    prog_node: std.Progress.Node,
    fuzz_context: ?FuzzContext,
) !ChildProcResult {
    const b = run.step.owner;
    const arena = b.allocator;

    if (fuzz_context != null) {
        assert(!has_side_effects);
        assert(run.stdio == .zig_test);
    }

    var child = std.process.Child.init(argv, arena);
    if (run.cwd) |lazy_cwd| {
        child.cwd = lazy_cwd.getPath2(b, &run.step);
    }
    child.env_map = run.env_map orelse &b.graph.env_map;
    child.request_resource_usage_statistics = true;

    child.stdin_behavior = switch (run.stdio) {
        .infer_from_args => if (has_side_effects) .Inherit else .Ignore,
        .inherit => .Inherit,
        .check => .Ignore,
        .zig_test => .Pipe,
    };
    child.stdout_behavior = switch (run.stdio) {
        .infer_from_args => if (has_side_effects) .Inherit else .Ignore,
        .inherit => .Inherit,
        .check => |checks| if (checksContainStdout(checks.items)) .Pipe else .Ignore,
        .zig_test => .Pipe,
    };
    child.stderr_behavior = switch (run.stdio) {
        .infer_from_args => if (has_side_effects) .Inherit else .Pipe,
        .inherit => .Inherit,
        .check => .Pipe,
        .zig_test => .Pipe,
    };
    if (run.captured_stdout != null) child.stdout_behavior = .Pipe;
    if (run.captured_stderr != null) child.stderr_behavior = .Pipe;
    if (run.stdin != .none) {
        assert(run.stdio != .inherit);
        child.stdin_behavior = .Pipe;
    }

    const inherit = child.stdout_behavior == .Inherit or child.stderr_behavior == .Inherit;

    if (run.stdio != .zig_test and !run.disable_zig_progress and !inherit) {
        child.progress_node = prog_node;
    }

    const term, const result, const elapsed_ns = t: {
        if (inherit) std.debug.lockStdErr();
        defer if (inherit) std.debug.unlockStdErr();

        try child.spawn();
        errdefer {
            _ = child.kill() catch {};
        }

        // We need to report `error.InvalidExe` *now* if applicable.
        try child.waitForSpawn();

        var timer = try std.time.Timer.start();

        const result = if (run.stdio == .zig_test)
            try evalZigTest(run, &child, prog_node, fuzz_context)
        else
            try evalGeneric(run, &child);

        break :t .{ try child.wait(), result, timer.read() };
    };

    return .{
        .stdio = result,
        .term = term,
        .elapsed_ns = elapsed_ns,
        .peak_rss = child.resource_usage_statistics.getMaxRss() orelse 0,
    };
}

const StdIoResult = struct {
    stdout: ?[]const u8,
    stderr: ?[]const u8,
    test_results: Step.TestResults,
    test_metadata: ?TestMetadata,
};

fn evalZigTest(
    run: *Run,
    child: *std.process.Child,
    prog_node: std.Progress.Node,
    fuzz_context: ?FuzzContext,
) !StdIoResult {
    const gpa = run.step.owner.allocator;
    const arena = run.step.owner.allocator;

    var poller = std.io.poll(gpa, enum { stdout, stderr }, .{
        .stdout = child.stdout.?,
        .stderr = child.stderr.?,
    });
    defer poller.deinit();

    // If this is `true`, we avoid ever entering the polling loop below, because the stdin pipe has
    // somehow already closed; instead, we go straight to capturing stderr in case it has anything
    // useful.
    const first_write_failed = if (fuzz_context) |fuzz| failed: {
        sendRunTestMessage(child.stdin.?, .start_fuzzing, fuzz.unit_test_index) catch |err| {
            try run.step.addError("unable to write stdin: {s}", .{@errorName(err)});
            break :failed true;
        };
        break :failed false;
    } else failed: {
        run.fuzz_tests.clearRetainingCapacity();
        sendMessage(child.stdin.?, .query_test_metadata) catch |err| {
            try run.step.addError("unable to write stdin: {s}", .{@errorName(err)});
            break :failed true;
        };
        break :failed false;
    };

    var fail_count: u32 = 0;
    var skip_count: u32 = 0;
    var leak_count: u32 = 0;
    var test_count: u32 = 0;
    var log_err_count: u32 = 0;

    var metadata: ?TestMetadata = null;
    var coverage_id: ?u64 = null;

    var sub_prog_node: ?std.Progress.Node = null;
    defer if (sub_prog_node) |n| n.end();

    const stdout_br = poller.reader(.stdout);
    const stderr_br = poller.reader(.stderr);
    const any_write_failed = first_write_failed or poll: while (true) {
        const Header = std.zig.Server.Message.Header;
        while (stdout_br.buffered().len < @sizeOf(Header)) if (!try poller.poll()) break :poll false;
        const header = (stdout_br.takeStruct(Header) catch unreachable).*;
        while (stdout_br.buffered().len < header.bytes_len) if (!try poller.poll()) break :poll false;
        const body = stdout_br.take(header.bytes_len) catch unreachable;
        switch (header.tag) {
            .zig_version => {
                if (!std.mem.eql(u8, builtin.zig_version_string, body)) {
                    return run.step.fail(
                        "zig version mismatch build runner vs compiler: '{s}' vs '{s}'",
                        .{ builtin.zig_version_string, body },
                    );
                }
            },
            .test_metadata => {
                assert(fuzz_context == null);
                const TmHdr = std.zig.Server.Message.TestMetadata;
                const tm_hdr = @as(*align(1) const TmHdr, @ptrCast(body));
                test_count = tm_hdr.tests_len;

                const names_bytes = body[@sizeOf(TmHdr)..][0 .. test_count * @sizeOf(u32)];
                const expected_panic_msgs_bytes = body[@sizeOf(TmHdr) + names_bytes.len ..][0 .. test_count * @sizeOf(u32)];
                const string_bytes = body[@sizeOf(TmHdr) + names_bytes.len + expected_panic_msgs_bytes.len ..][0..tm_hdr.string_bytes_len];

                const names = std.mem.bytesAsSlice(u32, names_bytes);
                const expected_panic_msgs = std.mem.bytesAsSlice(u32, expected_panic_msgs_bytes);
                const names_aligned = try arena.alloc(u32, names.len);
                for (names_aligned, names) |*dest, src| dest.* = src;

                const expected_panic_msgs_aligned = try arena.alloc(u32, expected_panic_msgs.len);
                for (expected_panic_msgs_aligned, expected_panic_msgs) |*dest, src| dest.* = src;

                prog_node.setEstimatedTotalItems(names.len);
                metadata = .{
                    .string_bytes = try arena.dupe(u8, string_bytes),
                    .names = names_aligned,
                    .expected_panic_msgs = expected_panic_msgs_aligned,
                    .next_index = 0,
                    .prog_node = prog_node,
                };

                requestNextTest(child.stdin.?, &metadata.?, &sub_prog_node) catch |err| {
                    try run.step.addError("unable to write stdin: {s}", .{@errorName(err)});
                    break :poll true;
                };
            },
            .test_results => {
                assert(fuzz_context == null);
                const md = metadata.?;

                const TrHdr = std.zig.Server.Message.TestResults;
                const tr_hdr = @as(*align(1) const TrHdr, @ptrCast(body));
                fail_count +|= @intFromBool(tr_hdr.flags.fail);
                skip_count +|= @intFromBool(tr_hdr.flags.skip);
                leak_count +|= @intFromBool(tr_hdr.flags.leak);
                log_err_count +|= tr_hdr.flags.log_err_count;

                if (tr_hdr.flags.fuzz) try run.fuzz_tests.append(gpa, tr_hdr.index);

                if (tr_hdr.flags.fail or tr_hdr.flags.leak or tr_hdr.flags.log_err_count > 0) {
                    const name = std.mem.sliceTo(md.string_bytes[md.names[tr_hdr.index]..], 0);
                    const stderr_contents = stderr_br.buffered();
                    stderr_br.toss(stderr_contents.len);
                    const msg = std.mem.trim(u8, stderr_contents, "\n");
                    const label = if (tr_hdr.flags.fail)
                        "failed"
                    else if (tr_hdr.flags.leak)
                        "leaked"
                    else if (tr_hdr.flags.log_err_count > 0)
                        "logged errors"
                    else
                        unreachable;
                    if (msg.len > 0) {
                        try run.step.addError("'{s}' {s}: {s}", .{ name, label, msg });
                    } else {
                        try run.step.addError("'{s}' {s}", .{ name, label });
                    }
                }

                requestNextTest(child.stdin.?, &metadata.?, &sub_prog_node) catch |err| {
                    try run.step.addError("unable to write stdin: {s}", .{@errorName(err)});
                    break :poll true;
                };
            },
            .coverage_id => {
                const web_server = fuzz_context.?.web_server;
                const msg_ptr: *align(1) const u64 = @ptrCast(body);
                coverage_id = msg_ptr.*;
                {
                    web_server.mutex.lock();
                    defer web_server.mutex.unlock();
                    try web_server.msg_queue.append(web_server.gpa, .{ .coverage = .{
                        .id = coverage_id.?,
                        .run = run,
                    } });
                    web_server.condition.signal();
                }
            },
            .fuzz_start_addr => {
                const web_server = fuzz_context.?.web_server;
                const msg_ptr: *align(1) const u64 = @ptrCast(body);
                const addr = msg_ptr.*;
                {
                    web_server.mutex.lock();
                    defer web_server.mutex.unlock();
                    try web_server.msg_queue.append(web_server.gpa, .{ .entry_point = .{
                        .addr = addr,
                        .coverage_id = coverage_id.?,
                    } });
                    web_server.condition.signal();
                }
            },
            else => {}, // ignore other messages
        }
    };

    if (any_write_failed) {
        // The compiler unexpectedly closed stdin; something is very wrong and has probably crashed.
        // We want to make sure we've captured all of stderr so that it's logged below.
        while (try poller.poll()) {}
    }

    const stderr_contents = std.mem.trim(u8, stderr_br.buffered(), "\n");
    if (stderr_contents.len > 0) {
        run.step.result_stderr = try arena.dupe(u8, stderr_contents);
    }

    // Send EOF to stdin.
    child.stdin.?.close();
    child.stdin = null;

    return .{
        .stdout = null,
        .stderr = null,
        .test_results = .{
            .test_count = test_count,
            .fail_count = fail_count,
            .skip_count = skip_count,
            .leak_count = leak_count,
            .log_err_count = log_err_count,
        },
        .test_metadata = metadata,
    };
}

const TestMetadata = struct {
    names: []const u32,
    expected_panic_msgs: []const u32,
    string_bytes: []const u8,
    next_index: u32,
    prog_node: std.Progress.Node,

    fn toCachedTestMetadata(tm: TestMetadata) CachedTestMetadata {
        return .{
            .names = tm.names,
            .string_bytes = tm.string_bytes,
        };
    }

    fn testName(tm: TestMetadata, index: u32) []const u8 {
        return tm.toCachedTestMetadata().testName(index);
    }
};

pub const CachedTestMetadata = struct {
    names: []const u32,
    string_bytes: []const u8,

    pub fn testName(tm: CachedTestMetadata, index: u32) []const u8 {
        return std.mem.sliceTo(tm.string_bytes[tm.names[index]..], 0);
    }
};

fn requestNextTest(in: fs.File, metadata: *TestMetadata, sub_prog_node: *?std.Progress.Node) !void {
    while (metadata.next_index < metadata.names.len) {
        const i = metadata.next_index;
        metadata.next_index += 1;

        if (metadata.expected_panic_msgs[i] != 0) continue;

        const name = metadata.testName(i);
        if (sub_prog_node.*) |n| n.end();
        sub_prog_node.* = metadata.prog_node.start(name, 0);

        try sendRunTestMessage(in, .run_test, i);
        return;
    } else {
        try sendMessage(in, .exit);
    }
}

fn sendMessage(file: std.fs.File, tag: std.zig.Client.Message.Tag) !void {
    const header: std.zig.Client.Message.Header = .{
        .tag = tag,
        .bytes_len = 0,
    };
    try file.writeAll(std.mem.asBytes(&header));
}

fn sendRunTestMessage(file: std.fs.File, tag: std.zig.Client.Message.Tag, index: u32) !void {
    const header: std.zig.Client.Message.Header = .{
        .tag = tag,
        .bytes_len = 4,
    };
    const full_msg = std.mem.asBytes(&header) ++ std.mem.asBytes(&index);
    try file.writeAll(full_msg);
}

fn evalGeneric(run: *Run, child: *std.process.Child) !StdIoResult {
    const b = run.step.owner;
    const arena = b.allocator;

    switch (run.stdin) {
        .bytes => |bytes| {
            child.stdin.?.writeAll(bytes) catch |err| {
                return run.step.fail("unable to write stdin: {s}", .{@errorName(err)});
            };
            child.stdin.?.close();
            child.stdin = null;
        },
        .lazy_path => |lazy_path| {
            const path = lazy_path.getPath2(b, &run.step);
            const file = b.build_root.handle.openFile(path, .{}) catch |err| {
                return run.step.fail("unable to open stdin file: {s}", .{@errorName(err)});
            };
            defer file.close();
            child.stdin.?.writeFileAll(file, .{}) catch |err| {
                return run.step.fail("unable to write file to stdin: {s}", .{@errorName(err)});
            };
            child.stdin.?.close();
            child.stdin = null;
        },
        .none => {},
    }

    var stdout_bytes: ?[]const u8 = null;
    var stderr_bytes: ?[]const u8 = null;

    run.stdio_limit = run.stdio_limit.min(.limited(run.max_stdio_size));
    if (child.stdout) |stdout| {
        if (child.stderr) |stderr| {
            var poller = std.io.poll(arena, enum { stdout, stderr }, .{
                .stdout = stdout,
                .stderr = stderr,
            });
            defer poller.deinit();

            while (try poller.poll()) {
                if (run.stdio_limit.toInt()) |limit| {
                    if (poller.reader(.stderr).buffered().len > limit)
                        return error.StdoutStreamTooLong;
                    if (poller.reader(.stderr).buffered().len > limit)
                        return error.StderrStreamTooLong;
                }
            }

            stdout_bytes = poller.reader(.stdout).buffered();
            stderr_bytes = poller.reader(.stderr).buffered();
        } else {
<<<<<<< HEAD
            var fr = stdout.readerStreaming();
            stdout_bytes = fr.interface().allocRemaining(arena, run.stdio_limit) catch |err| switch (err) {
                error.OutOfMemory => return error.OutOfMemory,
                error.ReadFailed => return fr.err.?,
                error.StreamTooLong => return error.StdoutStreamTooLong,
            };
        }
    } else if (child.stderr) |stderr| {
        var fr = stderr.readerStreaming();
        stderr_bytes = fr.interface().allocRemaining(arena, run.stdio_limit) catch |err| switch (err) {
            error.OutOfMemory => return error.OutOfMemory,
            error.ReadFailed => return fr.err.?,
            error.StreamTooLong => return error.StderrStreamTooLong,
        };
=======
            stdout_bytes = try stdout.deprecatedReader().readAllAlloc(arena, run.max_stdio_size);
        }
    } else if (child.stderr) |stderr| {
        stderr_bytes = try stderr.deprecatedReader().readAllAlloc(arena, run.max_stdio_size);
>>>>>>> 43fba5ea
    }

    if (stderr_bytes) |bytes| if (bytes.len > 0) {
        // Treat stderr as an error message.
        const stderr_is_diagnostic = run.captured_stderr == null and switch (run.stdio) {
            .check => |checks| !checksContainStderr(checks.items),
            else => true,
        };
        if (stderr_is_diagnostic) {
            run.step.result_stderr = bytes;
        }
    };

    return .{
        .stdout = stdout_bytes,
        .stderr = stderr_bytes,
        .test_results = .{},
        .test_metadata = null,
    };
}

fn addPathForDynLibs(run: *Run, artifact: *Step.Compile) void {
    const b = run.step.owner;
    const compiles = artifact.getCompileDependencies(true);
    for (compiles) |compile| {
        if (compile.root_module.resolved_target.?.result.os.tag == .windows and
            compile.isDynamicLibrary())
        {
            addPathDir(run, fs.path.dirname(compile.getEmittedBin().getPath2(b, &run.step)).?);
        }
    }
}

fn failForeign(
    run: *Run,
    suggested_flag: []const u8,
    argv0: []const u8,
    exe: *Step.Compile,
) error{ MakeFailed, MakeSkipped, OutOfMemory } {
    switch (run.stdio) {
        .check, .zig_test => {
            if (run.skip_foreign_checks)
                return error.MakeSkipped;

            const b = run.step.owner;
            const host_name = try b.graph.host.result.zigTriple(b.allocator);
            const foreign_name = try exe.rootModuleTarget().zigTriple(b.allocator);

            return run.step.fail(
                \\unable to spawn foreign binary '{s}' ({s}) on host system ({s})
                \\  consider using {s} or enabling skip_foreign_checks in the Run step
            , .{ argv0, foreign_name, host_name, suggested_flag });
        },
        else => {
            return run.step.fail("unable to spawn foreign binary '{s}'", .{argv0});
        },
    }
}

fn hashStdIo(hh: *std.Build.Cache.HashHelper, stdio: StdIo) void {
    switch (stdio) {
        .infer_from_args, .inherit, .zig_test => {},
        .check => |checks| for (checks.items) |check| {
            hh.add(@as(std.meta.Tag(StdIo.Check), check));
            switch (check) {
                .expect_stderr_exact,
                .expect_stderr_match,
                .expect_stdout_exact,
                .expect_stdout_match,
                => |s| hh.addBytes(s),

                .expect_term => |term| {
                    hh.add(@as(std.meta.Tag(std.process.Child.Term), term));
                    switch (term) {
                        .Exited => |x| hh.add(x),
                        .Signal, .Stopped, .Unknown => |x| hh.add(x),
                    }
                },
            }
        },
    }
}<|MERGE_RESOLUTION|>--- conflicted
+++ resolved
@@ -1015,16 +1015,6 @@
     }
 }
 
-<<<<<<< HEAD
-fn formatTerm(term: ?std.process.Child.Term, w: *std.io.Writer, comptime fmt: []const u8) !void {
-    comptime assert(fmt.len == 0);
-    if (term) |t| switch (t) {
-        .Exited => |code| try w.print("exited with code {}", .{code}),
-        .Signal => |sig| try w.print("terminated with signal {}", .{sig}),
-        .Stopped => |sig| try w.print("stopped with signal {}", .{sig}),
-        .Unknown => |code| try w.print("terminated for unknown reason with code {}", .{code}),
-    } else try w.writeAll("exited with any code");
-=======
 fn formatTerm(term: ?std.process.Child.Term, w: *std.io.Writer) std.io.Writer.Error!void {
     if (term) |t| switch (t) {
         .Exited => |code| try w.print("exited with code {d}", .{code}),
@@ -1034,7 +1024,6 @@
     } else {
         try w.writeAll("exited with any code");
     }
->>>>>>> 43fba5ea
 }
 fn fmtTerm(term: ?std.process.Child.Term) std.fmt.Formatter(?std.process.Child.Term, formatTerm) {
     return .{ .data = term };
@@ -1799,7 +1788,6 @@
             stdout_bytes = poller.reader(.stdout).buffered();
             stderr_bytes = poller.reader(.stderr).buffered();
         } else {
-<<<<<<< HEAD
             var fr = stdout.readerStreaming();
             stdout_bytes = fr.interface().allocRemaining(arena, run.stdio_limit) catch |err| switch (err) {
                 error.OutOfMemory => return error.OutOfMemory,
@@ -1814,12 +1802,6 @@
             error.ReadFailed => return fr.err.?,
             error.StreamTooLong => return error.StderrStreamTooLong,
         };
-=======
-            stdout_bytes = try stdout.deprecatedReader().readAllAlloc(arena, run.max_stdio_size);
-        }
-    } else if (child.stderr) |stderr| {
-        stderr_bytes = try stderr.deprecatedReader().readAllAlloc(arena, run.max_stdio_size);
->>>>>>> 43fba5ea
     }
 
     if (stderr_bytes) |bytes| if (bytes.len > 0) {
