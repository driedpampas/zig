//! Cryptography.

const std = @import("std.zig");
<<<<<<< HEAD
const assert = std.debug.assert;
const root = @import("root");
=======
>>>>>>> 4f5fa959

pub const timing_safe = @import("crypto/timing_safe.zig");

/// Authenticated Encryption with Associated Data
pub const aead = struct {
    pub const aegis = struct {
        const variants = @import("crypto/aegis.zig");

        pub const Aegis128X4 = variants.Aegis128X4;
        pub const Aegis128X2 = variants.Aegis128X2;
        pub const Aegis128L = variants.Aegis128L;

        pub const Aegis256X4 = variants.Aegis256X4;
        pub const Aegis256X2 = variants.Aegis256X2;
        pub const Aegis256 = variants.Aegis256;

        pub const Aegis128X4_256 = variants.Aegis128X4_256;
        pub const Aegis128X2_256 = variants.Aegis128X2_256;
        pub const Aegis128L_256 = variants.Aegis128L_256;

        pub const Aegis256X4_256 = variants.Aegis256X4_256;
        pub const Aegis256X2_256 = variants.Aegis256X2_256;
        pub const Aegis256_256 = variants.Aegis256_256;
    };

    pub const aes_gcm = struct {
        pub const Aes128Gcm = @import("crypto/aes_gcm.zig").Aes128Gcm;
        pub const Aes256Gcm = @import("crypto/aes_gcm.zig").Aes256Gcm;
    };

    pub const aes_ocb = struct {
        pub const Aes128Ocb = @import("crypto/aes_ocb.zig").Aes128Ocb;
        pub const Aes256Ocb = @import("crypto/aes_ocb.zig").Aes256Ocb;
    };

    pub const chacha_poly = struct {
        pub const ChaCha20Poly1305 = @import("crypto/chacha20.zig").ChaCha20Poly1305;
        pub const ChaCha12Poly1305 = @import("crypto/chacha20.zig").ChaCha12Poly1305;
        pub const ChaCha8Poly1305 = @import("crypto/chacha20.zig").ChaCha8Poly1305;
        pub const XChaCha20Poly1305 = @import("crypto/chacha20.zig").XChaCha20Poly1305;
        pub const XChaCha12Poly1305 = @import("crypto/chacha20.zig").XChaCha12Poly1305;
        pub const XChaCha8Poly1305 = @import("crypto/chacha20.zig").XChaCha8Poly1305;
    };

    pub const isap = @import("crypto/isap.zig");

    pub const salsa_poly = struct {
        pub const XSalsa20Poly1305 = @import("crypto/salsa20.zig").XSalsa20Poly1305;
    };
};

/// Authentication (MAC) functions.
pub const auth = struct {
    pub const hmac = @import("crypto/hmac.zig");
    pub const siphash = @import("crypto/siphash.zig");
    pub const aegis = struct {
        const variants = @import("crypto/aegis.zig");
        pub const Aegis128X4Mac = variants.Aegis128X4Mac;
        pub const Aegis128X2Mac = variants.Aegis128X2Mac;
        pub const Aegis128LMac = variants.Aegis128LMac;

        pub const Aegis256X4Mac = variants.Aegis256X4Mac;
        pub const Aegis256X2Mac = variants.Aegis256X2Mac;
        pub const Aegis256Mac = variants.Aegis256Mac;

        pub const Aegis128X4Mac_128 = variants.Aegis128X4Mac_128;
        pub const Aegis128X2Mac_128 = variants.Aegis128X2Mac_128;
        pub const Aegis128LMac_128 = variants.Aegis128LMac_128;

        pub const Aegis256X4Mac_128 = variants.Aegis256X4Mac_128;
        pub const Aegis256X2Mac_128 = variants.Aegis256X2Mac_128;
        pub const Aegis256Mac_128 = variants.Aegis256Mac_128;
    };
    pub const cmac = @import("crypto/cmac.zig");
};

/// Core functions, that should rarely be used directly by applications.
pub const core = struct {
    pub const aes = @import("crypto/aes.zig");
    pub const keccak = @import("crypto/keccak_p.zig");

    pub const Ascon = @import("crypto/ascon.zig").State;

    /// Modes are generic compositions to construct encryption/decryption functions from block ciphers and permutations.
    ///
    /// These modes are designed to be building blocks for higher-level constructions, and should generally not be used directly by applications, as they may not provide the expected properties and security guarantees.
    ///
    /// Most applications may want to use AEADs instead.
    pub const modes = @import("crypto/modes.zig");
};

/// Diffie-Hellman key exchange functions.
pub const dh = struct {
    pub const X25519 = @import("crypto/25519/x25519.zig").X25519;
};

/// Key Encapsulation Mechanisms.
pub const kem = struct {
    pub const kyber_d00 = @import("crypto/ml_kem.zig").d00;
    pub const ml_kem = @import("crypto/ml_kem.zig").nist;
};

/// Elliptic-curve arithmetic.
pub const ecc = struct {
    pub const Curve25519 = @import("crypto/25519/curve25519.zig").Curve25519;
    pub const Edwards25519 = @import("crypto/25519/edwards25519.zig").Edwards25519;
    pub const P256 = @import("crypto/pcurves/p256.zig").P256;
    pub const P384 = @import("crypto/pcurves/p384.zig").P384;
    pub const Ristretto255 = @import("crypto/25519/ristretto255.zig").Ristretto255;
    pub const Secp256k1 = @import("crypto/pcurves/secp256k1.zig").Secp256k1;
};

/// Hash functions.
pub const hash = struct {
    pub const blake2 = @import("crypto/blake2.zig");
    pub const Blake3 = @import("crypto/blake3.zig").Blake3;
    pub const Md5 = @import("crypto/md5.zig").Md5;
    pub const Sha1 = @import("crypto/Sha1.zig");
    pub const sha2 = @import("crypto/sha2.zig");
    pub const sha3 = @import("crypto/sha3.zig");
    pub const composition = @import("crypto/hash_composition.zig");
};

/// Key derivation functions.
pub const kdf = struct {
    pub const hkdf = @import("crypto/hkdf.zig");
};

/// MAC functions requiring single-use secret keys.
pub const onetimeauth = struct {
    pub const Ghash = @import("crypto/ghash_polyval.zig").Ghash;
    pub const Polyval = @import("crypto/ghash_polyval.zig").Polyval;
    pub const Poly1305 = @import("crypto/poly1305.zig").Poly1305;
};

/// A password hashing function derives a uniform key from low-entropy input material such as passwords.
/// It is intentionally slow or expensive.
///
/// With the standard definition of a key derivation function, if a key space is small, an exhaustive search may be practical.
/// Password hashing functions make exhaustive searches way slower or way more expensive, even when implemented on GPUs and ASICs, by using different, optionally combined strategies:
///
/// - Requiring a lot of computation cycles to complete
/// - Requiring a lot of memory to complete
/// - Requiring multiple CPU cores to complete
/// - Requiring cache-local data to complete in reasonable time
/// - Requiring large static tables
/// - Avoiding precomputations and time/memory tradeoffs
/// - Requiring multi-party computations
/// - Combining the input material with random per-entry data (salts), application-specific contexts and keys
///
/// Password hashing functions must be used whenever sensitive data has to be directly derived from a password.
pub const pwhash = struct {
    pub const Encoding = enum {
        phc,
        crypt,
    };

    pub const Error = HasherError || error{AllocatorRequired};
    pub const HasherError = KdfError || phc_format.Error;
    pub const KdfError = errors.Error || std.mem.Allocator.Error || std.Thread.SpawnError;

    pub const argon2 = @import("crypto/argon2.zig");
    pub const bcrypt = @import("crypto/bcrypt.zig");
    pub const scrypt = @import("crypto/scrypt.zig");
    pub const pbkdf2 = @import("crypto/pbkdf2.zig").pbkdf2;

    pub const phc_format = @import("crypto/phc_encoding.zig");
};

/// Digital signature functions.
pub const sign = struct {
    pub const Ed25519 = @import("crypto/25519/ed25519.zig").Ed25519;
    pub const ecdsa = @import("crypto/ecdsa.zig");
};

/// Stream ciphers. These do not provide any kind of authentication.
/// Most applications should be using AEAD constructions instead of stream ciphers directly.
pub const stream = struct {
    pub const chacha = struct {
        pub const ChaCha20IETF = @import("crypto/chacha20.zig").ChaCha20IETF;
        pub const ChaCha12IETF = @import("crypto/chacha20.zig").ChaCha12IETF;
        pub const ChaCha8IETF = @import("crypto/chacha20.zig").ChaCha8IETF;
        pub const ChaCha20With64BitNonce = @import("crypto/chacha20.zig").ChaCha20With64BitNonce;
        pub const ChaCha12With64BitNonce = @import("crypto/chacha20.zig").ChaCha12With64BitNonce;
        pub const ChaCha8With64BitNonce = @import("crypto/chacha20.zig").ChaCha8With64BitNonce;
        pub const XChaCha20IETF = @import("crypto/chacha20.zig").XChaCha20IETF;
        pub const XChaCha12IETF = @import("crypto/chacha20.zig").XChaCha12IETF;
        pub const XChaCha8IETF = @import("crypto/chacha20.zig").XChaCha8IETF;
    };

    pub const salsa = struct {
        pub const Salsa = @import("crypto/salsa20.zig").Salsa;
        pub const XSalsa = @import("crypto/salsa20.zig").XSalsa;
        pub const Salsa20 = @import("crypto/salsa20.zig").Salsa20;
        pub const XSalsa20 = @import("crypto/salsa20.zig").XSalsa20;
    };
};

pub const nacl = struct {
    const salsa20 = @import("crypto/salsa20.zig");

    pub const Box = salsa20.Box;
    pub const SecretBox = salsa20.SecretBox;
    pub const SealedBox = salsa20.SealedBox;
};

/// Finite-field arithmetic.
pub const ff = @import("crypto/ff.zig");

/// This is a thread-local, cryptographically secure pseudo random number generator.
pub const random = @import("crypto/tlcsprng.zig").interface;

/// Encoding and decoding
pub const codecs = @import("crypto/codecs.zig");

pub const errors = @import("crypto/errors.zig");

pub const tls = @import("crypto/tls.zig");
pub const Certificate = @import("crypto/Certificate.zig");

/// Side-channels mitigations.
pub const SideChannelsMitigations = enum {
    /// No additional side-channel mitigations are applied.
    /// This is the fastest mode.
    none,
    /// The `basic` mode protects against most practical attacks, provided that the
    /// application or implements proper defenses against brute-force attacks.
    /// It offers a good balance between performance and security.
    basic,
    /// The `medium` mode offers increased resilience against side-channel attacks,
    /// making most attacks unpractical even on shared/low latency environements.
    /// This is the default mode.
    medium,
    /// The `full` mode offers the highest level of protection against side-channel attacks.
    /// Note that this doesn't cover all possible attacks (especially power analysis or
    /// thread-local attacks such as cachebleed), and that the performance impact is significant.
    full,
};

pub const default_side_channels_mitigations = .medium;

test {
    _ = aead.aegis.Aegis128L;
    _ = aead.aegis.Aegis256;

    _ = aead.aes_gcm.Aes128Gcm;
    _ = aead.aes_gcm.Aes256Gcm;

    _ = aead.aes_ocb.Aes128Ocb;
    _ = aead.aes_ocb.Aes256Ocb;

    _ = aead.chacha_poly.ChaCha20Poly1305;
    _ = aead.chacha_poly.ChaCha12Poly1305;
    _ = aead.chacha_poly.ChaCha8Poly1305;
    _ = aead.chacha_poly.XChaCha20Poly1305;
    _ = aead.chacha_poly.XChaCha12Poly1305;
    _ = aead.chacha_poly.XChaCha8Poly1305;

    _ = aead.isap;
    _ = aead.salsa_poly.XSalsa20Poly1305;

    _ = auth.hmac;
    _ = auth.cmac;
    _ = auth.siphash;

    _ = core.aes;
    _ = core.Ascon;
    _ = core.modes;

    _ = dh.X25519;

    _ = kem.kyber_d00;

    _ = ecc.Curve25519;
    _ = ecc.Edwards25519;
    _ = ecc.P256;
    _ = ecc.P384;
    _ = ecc.Ristretto255;
    _ = ecc.Secp256k1;

    _ = hash.blake2;
    _ = hash.Blake3;
    _ = hash.Md5;
    _ = hash.Sha1;
    _ = hash.sha2;
    _ = hash.sha3;
    _ = hash.composition;

    _ = kdf.hkdf;

    _ = onetimeauth.Ghash;
    _ = onetimeauth.Poly1305;

    _ = pwhash.Encoding;

    _ = pwhash.Error;
    _ = pwhash.HasherError;
    _ = pwhash.KdfError;

    _ = pwhash.argon2;
    _ = pwhash.bcrypt;
    _ = pwhash.scrypt;
    _ = pwhash.pbkdf2;

    _ = pwhash.phc_format;

    _ = sign.Ed25519;
    _ = sign.ecdsa;

    _ = stream.chacha.ChaCha20IETF;
    _ = stream.chacha.ChaCha12IETF;
    _ = stream.chacha.ChaCha8IETF;
    _ = stream.chacha.ChaCha20With64BitNonce;
    _ = stream.chacha.ChaCha12With64BitNonce;
    _ = stream.chacha.ChaCha8With64BitNonce;
    _ = stream.chacha.XChaCha20IETF;
    _ = stream.chacha.XChaCha12IETF;
    _ = stream.chacha.XChaCha8IETF;

    _ = stream.salsa.Salsa20;
    _ = stream.salsa.XSalsa20;

    _ = nacl.Box;
    _ = nacl.SecretBox;
    _ = nacl.SealedBox;

    _ = secureZero;
    _ = timing_safe;
    _ = ff;
    _ = random;
    _ = errors;
    _ = tls;
    _ = Certificate;
    _ = codecs;
}

test "CSPRNG" {
    const a = random.int(u64);
    const b = random.int(u64);
    const c = random.int(u64);
    try std.testing.expect(a ^ b ^ c != 0);
}

test "issue #4532: no index out of bounds" {
    const types = [_]type{
        hash.Md5,
        hash.Sha1,
        hash.sha2.Sha224,
        hash.sha2.Sha256,
        hash.sha2.Sha384,
        hash.sha2.Sha512,
        hash.sha3.Sha3_224,
        hash.sha3.Sha3_256,
        hash.sha3.Sha3_384,
        hash.sha3.Sha3_512,
        hash.blake2.Blake2s128,
        hash.blake2.Blake2s224,
        hash.blake2.Blake2s256,
        hash.blake2.Blake2b128,
        hash.blake2.Blake2b256,
        hash.blake2.Blake2b384,
        hash.blake2.Blake2b512,
    };

    inline for (types) |Hasher| {
        var block = [_]u8{'#'} ** Hasher.block_length;
        var out1: [Hasher.digest_length]u8 = undefined;
        var out2: [Hasher.digest_length]u8 = undefined;
        const h0 = Hasher.init(.{});
        var h = h0;
        h.update(block[0..]);
        h.final(&out1);
        h = h0;
        h.update(block[0..1]);
        h.update(block[1..]);
        h.final(&out2);

        try std.testing.expectEqual(out1, out2);
    }
}

/// Sets a slice to zeroes.
/// Prevents the store from being optimized out.
pub fn secureZero(comptime T: type, s: []volatile T) void {
    @memset(s, 0);
}

test secureZero {
    var a = [_]u8{0xfe} ** 8;
    var b = [_]u8{0xfe} ** 8;

    @memset(&a, 0);
    secureZero(u8, &b);

    try std.testing.expectEqualSlices(u8, &a, &b);
}<|MERGE_RESOLUTION|>--- conflicted
+++ resolved
@@ -1,11 +1,8 @@
 //! Cryptography.
 
 const std = @import("std.zig");
-<<<<<<< HEAD
 const assert = std.debug.assert;
 const root = @import("root");
-=======
->>>>>>> 4f5fa959
 
 pub const timing_safe = @import("crypto/timing_safe.zig");
 
