--- conflicted
+++ resolved
@@ -6322,379 +6322,6 @@
     };
 }
 
-<<<<<<< HEAD
-pub const SendFileError = PReadError || WriteError || SendError;
-
-/// Transfer data between file descriptors, with optional headers and trailers.
-///
-/// Returns the number of bytes written, which can be zero.
-///
-/// The `sendfile` call copies `in_len` bytes from one file descriptor to another. When possible,
-/// this is done within the operating system kernel, which can provide better performance
-/// characteristics than transferring data from kernel to user space and back, such as with
-/// `read` and `write` calls. When `in_len` is `0`, it means to copy until the end of the input file has been
-/// reached. Note, however, that partial writes are still possible in this case.
-///
-/// `in_fd` must be a file descriptor opened for reading, and `out_fd` must be a file descriptor
-/// opened for writing. They may be any kind of file descriptor; however, if `in_fd` is not a regular
-/// file system file, it may cause this function to fall back to calling `read` and `write`, in which case
-/// atomicity guarantees no longer apply.
-///
-/// Copying begins reading at `in_offset`. The input file descriptor seek position is ignored and not updated.
-/// If the output file descriptor has a seek position, it is updated as bytes are written. When
-/// `in_offset` is past the end of the input file, it successfully reads 0 bytes.
-///
-/// `flags` has different meanings per operating system; refer to the respective man pages.
-///
-/// These systems support atomically sending everything, including headers and trailers:
-/// * macOS
-/// * FreeBSD
-///
-/// These systems support in-kernel data copying, but headers and trailers are not sent atomically:
-/// * Linux
-///
-/// Other systems fall back to calling `read` / `write`.
-///
-/// Linux has a limit on how many bytes may be transferred in one `sendfile` call, which is `0x7ffff000`
-/// on both 64-bit and 32-bit systems. This is due to using a signed C int as the return value, as
-/// well as stuffing the errno codes into the last `4096` values. This is noted on the `sendfile` man page.
-/// The limit on Darwin is `0x7fffffff`, trying to write more than that returns EINVAL.
-/// The corresponding POSIX limit on this is `maxInt(isize)`.
-pub fn sendfile(
-    out_fd: fd_t,
-    in_fd: fd_t,
-    in_offset: u64,
-    in_len: u64,
-    headers: []const iovec_const,
-    trailers: []const iovec_const,
-    flags: u32,
-) SendFileError!usize {
-    var header_done = false;
-    var total_written: usize = 0;
-
-    // Prevents EOVERFLOW.
-    const size_t = std.meta.Int(.unsigned, @typeInfo(usize).int.bits - 1);
-    const max_count = switch (native_os) {
-        .linux => 0x7ffff000,
-        .macos, .ios, .watchos, .tvos, .visionos => maxInt(i32),
-        else => maxInt(size_t),
-    };
-
-    switch (native_os) {
-        .linux => sf: {
-            if (headers.len != 0) {
-                const amt = try writev(out_fd, headers);
-                total_written += amt;
-                if (amt < count_iovec_bytes(headers)) return total_written;
-                header_done = true;
-            }
-
-            // Here we match BSD behavior, making a zero count value send as many bytes as possible.
-            const adjusted_count = if (in_len == 0) max_count else @min(in_len, max_count);
-
-            const sendfile_sym = if (lfs64_abi) system.sendfile64 else system.sendfile;
-            while (true) {
-                var offset: off_t = @bitCast(in_offset);
-                const rc = sendfile_sym(out_fd, in_fd, &offset, adjusted_count);
-                switch (errno(rc)) {
-                    .SUCCESS => {
-                        const amt: usize = @bitCast(rc);
-                        total_written += amt;
-                        return total_written;
-                    },
-
-                    .BADF => unreachable, // Always a race condition.
-                    .FAULT => unreachable, // Segmentation fault.
-                    .OVERFLOW => unreachable, // We avoid passing too large of a `count`.
-                    .NOTCONN => return error.BrokenPipe, // `out_fd` is an unconnected socket
-
-                    .INVAL => {
-                        // EINVAL could be any of the following situations:
-                        // * Descriptor is not valid or locked
-                        // * an mmap(2)-like operation is  not  available  for in_fd
-                        // * count is negative
-                        // * out_fd has the APPEND flag set
-                        // Because of the "mmap(2)-like operation" possibility, we fall back to doing read/write
-                        // manually.
-                        break :sf;
-                    },
-                    .AGAIN => return error.WouldBlock,
-                    .IO => return error.InputOutput,
-                    .PIPE => return error.BrokenPipe,
-                    .NOMEM => return error.SystemResources,
-                    .NXIO => return error.Unseekable,
-                    .SPIPE => return error.Unseekable,
-                    else => |err| {
-                        unexpectedErrno(err) catch {};
-                        break :sf;
-                    },
-                }
-            }
-
-            if (trailers.len != 0) {
-                total_written += try writev(out_fd, trailers);
-            }
-
-            return total_written;
-        },
-        .freebsd => sf: {
-            var hdtr_data: std.c.sf_hdtr = undefined;
-            var hdtr: ?*std.c.sf_hdtr = null;
-            if (headers.len != 0 or trailers.len != 0) {
-                // Here we carefully avoid `@intCast` by returning partial writes when
-                // too many io vectors are provided.
-                const hdr_cnt = cast(u31, headers.len) orelse maxInt(u31);
-                if (headers.len > hdr_cnt) return writev(out_fd, headers);
-
-                const trl_cnt = cast(u31, trailers.len) orelse maxInt(u31);
-
-                hdtr_data = std.c.sf_hdtr{
-                    .headers = headers.ptr,
-                    .hdr_cnt = hdr_cnt,
-                    .trailers = trailers.ptr,
-                    .trl_cnt = trl_cnt,
-                };
-                hdtr = &hdtr_data;
-            }
-
-            while (true) {
-                var sbytes: off_t = undefined;
-                const err = errno(system.sendfile(in_fd, out_fd, @bitCast(in_offset), @min(in_len, max_count), hdtr, &sbytes, flags));
-                const amt: usize = @bitCast(sbytes);
-                switch (err) {
-                    .SUCCESS => return amt,
-
-                    .BADF => unreachable, // Always a race condition.
-                    .FAULT => unreachable, // Segmentation fault.
-                    .NOTCONN => return error.BrokenPipe, // `out_fd` is an unconnected socket
-
-                    .INVAL, .OPNOTSUPP, .NOTSOCK, .NOSYS => {
-                        // EINVAL could be any of the following situations:
-                        // * The fd argument is not a regular file.
-                        // * The s argument is not a SOCK.STREAM type socket.
-                        // * The offset argument is negative.
-                        // Because of some of these possibilities, we fall back to doing read/write
-                        // manually, the same as ENOSYS.
-                        break :sf;
-                    },
-
-                    .INTR => if (amt != 0) return amt else continue,
-
-                    .AGAIN => if (amt != 0) {
-                        return amt;
-                    } else {
-                        return error.WouldBlock;
-                    },
-
-                    .BUSY => if (amt != 0) {
-                        return amt;
-                    } else {
-                        return error.WouldBlock;
-                    },
-
-                    .IO => return error.InputOutput,
-                    .NOBUFS => return error.SystemResources,
-                    .PIPE => return error.BrokenPipe,
-
-                    else => {
-                        unexpectedErrno(err) catch {};
-                        if (amt != 0) {
-                            return amt;
-                        } else {
-                            break :sf;
-                        }
-                    },
-                }
-            }
-        },
-        .macos, .ios, .tvos, .watchos, .visionos => sf: {
-            var hdtr_data: std.c.sf_hdtr = undefined;
-            var hdtr: ?*std.c.sf_hdtr = null;
-            if (headers.len != 0 or trailers.len != 0) {
-                // Here we carefully avoid `@intCast` by returning partial writes when
-                // too many io vectors are provided.
-                const hdr_cnt = cast(u31, headers.len) orelse maxInt(u31);
-                if (headers.len > hdr_cnt) return writev(out_fd, headers);
-
-                const trl_cnt = cast(u31, trailers.len) orelse maxInt(u31);
-
-                hdtr_data = std.c.sf_hdtr{
-                    .headers = headers.ptr,
-                    .hdr_cnt = hdr_cnt,
-                    .trailers = trailers.ptr,
-                    .trl_cnt = trl_cnt,
-                };
-                hdtr = &hdtr_data;
-            }
-
-            while (true) {
-                var sbytes: off_t = @min(in_len, max_count);
-                const err = errno(system.sendfile(in_fd, out_fd, @bitCast(in_offset), &sbytes, hdtr, flags));
-                const amt: usize = @bitCast(sbytes);
-                switch (err) {
-                    .SUCCESS => return amt,
-
-                    .BADF => unreachable, // Always a race condition.
-                    .FAULT => unreachable, // Segmentation fault.
-                    .INVAL => unreachable,
-                    .NOTCONN => return error.BrokenPipe, // `out_fd` is an unconnected socket
-
-                    .OPNOTSUPP, .NOTSOCK, .NOSYS => break :sf,
-
-                    .INTR => if (amt != 0) return amt else continue,
-
-                    .AGAIN => if (amt != 0) {
-                        return amt;
-                    } else {
-                        return error.WouldBlock;
-                    },
-
-                    .IO => return error.InputOutput,
-                    .PIPE => return error.BrokenPipe,
-
-                    else => {
-                        unexpectedErrno(err) catch {};
-                        if (amt != 0) {
-                            return amt;
-                        } else {
-                            break :sf;
-                        }
-                    },
-                }
-            }
-        },
-        else => {}, // fall back to read/write
-    }
-
-    if (headers.len != 0 and !header_done) {
-        const amt = try writev(out_fd, headers);
-        total_written += amt;
-        if (amt < count_iovec_bytes(headers)) return total_written;
-    }
-
-    rw: {
-        var buf: [8 * 4096]u8 = undefined;
-        // Here we match BSD behavior, making a zero count value send as many bytes as possible.
-        const adjusted_count = if (in_len == 0) buf.len else @min(buf.len, in_len);
-        const amt_read = try pread(in_fd, buf[0..adjusted_count], in_offset);
-        if (amt_read == 0) {
-            if (in_len == 0) {
-                // We have detected EOF from `in_fd`.
-                break :rw;
-            } else {
-                return total_written;
-            }
-        }
-        const amt_written = try write(out_fd, buf[0..amt_read]);
-        total_written += amt_written;
-        if (amt_written < in_len or in_len == 0) return total_written;
-    }
-
-    if (trailers.len != 0) {
-        total_written += try writev(out_fd, trailers);
-    }
-
-    return total_written;
-}
-
-fn count_iovec_bytes(iovs: []const iovec_const) usize {
-    var count: usize = 0;
-    for (iovs) |iov| {
-        count += iov.len;
-    }
-    return count;
-=======
-pub const CopyFileRangeError = error{
-    FileTooBig,
-    InputOutput,
-    /// `fd_in` is not open for reading; or `fd_out` is not open  for  writing;
-    /// or the  `APPEND`  flag  is  set  for `fd_out`.
-    FilesOpenedWithWrongFlags,
-    IsDir,
-    OutOfMemory,
-    NoSpaceLeft,
-    Unseekable,
-    PermissionDenied,
-    SwapFile,
-    CorruptedData,
-} || PReadError || PWriteError || UnexpectedError;
-
-/// Transfer data between file descriptors at specified offsets.
-///
-/// Returns the number of bytes written, which can less than requested.
-///
-/// The `copy_file_range` call copies `len` bytes from one file descriptor to another. When possible,
-/// this is done within the operating system kernel, which can provide better performance
-/// characteristics than transferring data from kernel to user space and back, such as with
-/// `pread` and `pwrite` calls.
-///
-/// `fd_in` must be a file descriptor opened for reading, and `fd_out` must be a file descriptor
-/// opened for writing. They may be any kind of file descriptor; however, if `fd_in` is not a regular
-/// file system file, it may cause this function to fall back to calling `pread` and `pwrite`, in which case
-/// atomicity guarantees no longer apply.
-///
-/// If `fd_in` and `fd_out` are the same, source and target ranges must not overlap.
-/// The file descriptor seek positions are ignored and not updated.
-/// When `off_in` is past the end of the input file, it successfully reads 0 bytes.
-///
-/// `flags` has different meanings per operating system; refer to the respective man pages.
-///
-/// These systems support in-kernel data copying:
-/// * Linux (cross-filesystem from version 5.3)
-/// * FreeBSD 13.0
-///
-/// Other systems fall back to calling `pread` / `pwrite`.
-///
-/// Maximum offsets on Linux and FreeBSD are `maxInt(i64)`.
-pub fn copy_file_range(fd_in: fd_t, off_in: u64, fd_out: fd_t, off_out: u64, len: usize, flags: u32) CopyFileRangeError!usize {
-    if (builtin.os.tag == .freebsd or
-        (comptime builtin.os.tag == .linux and std.c.versionCheck(.{ .major = 2, .minor = 27, .patch = 0 })))
-    {
-        var off_in_copy: i64 = @bitCast(off_in);
-        var off_out_copy: i64 = @bitCast(off_out);
-
-        while (true) {
-            const rc = system.copy_file_range(fd_in, &off_in_copy, fd_out, &off_out_copy, len, flags);
-            if (native_os == .freebsd) {
-                switch (errno(rc)) {
-                    .SUCCESS => return @intCast(rc),
-                    .BADF => return error.FilesOpenedWithWrongFlags,
-                    .FBIG => return error.FileTooBig,
-                    .IO => return error.InputOutput,
-                    .ISDIR => return error.IsDir,
-                    .NOSPC => return error.NoSpaceLeft,
-                    .INVAL => break, // these may not be regular files, try fallback
-                    .INTEGRITY => return error.CorruptedData,
-                    .INTR => continue,
-                    else => |err| return unexpectedErrno(err),
-                }
-            } else { // assume linux
-                switch (errno(rc)) {
-                    .SUCCESS => return @intCast(rc),
-                    .BADF => return error.FilesOpenedWithWrongFlags,
-                    .FBIG => return error.FileTooBig,
-                    .IO => return error.InputOutput,
-                    .ISDIR => return error.IsDir,
-                    .NOSPC => return error.NoSpaceLeft,
-                    .INVAL => break, // these may not be regular files, try fallback
-                    .NOMEM => return error.OutOfMemory,
-                    .OVERFLOW => return error.Unseekable,
-                    .PERM => return error.PermissionDenied,
-                    .TXTBSY => return error.SwapFile,
-                    .XDEV => break, // support for cross-filesystem copy added in Linux 5.3, use fallback
-                    else => |err| return unexpectedErrno(err),
-                }
-            }
-        }
-    }
-
-    var buf: [8 * 4096]u8 = undefined;
-    const amt_read = try pread(fd_in, buf[0..@min(buf.len, len)], off_in);
-    if (amt_read == 0) return 0;
-    return pwrite(fd_out, buf[0..amt_read], off_out);
->>>>>>> f34b4780
-}
-
 pub const PollError = error{
     /// The network subsystem has failed.
     NetworkSubsystemFailed,
