const std = @import("../std.zig");
const assert = std.debug.assert;
const utf8Encode = std.unicode.utf8Encode;
const Writer = std.io.Writer;

pub const ParseError = error{
    OutOfMemory,
    InvalidLiteral,
};

pub const ParsedCharLiteral = union(enum) {
    success: u21,
    failure: Error,
};

pub const Result = union(enum) {
    success,
    failure: Error,
};

pub const Error = union(enum) {
    /// The character after backslash is missing or not recognized.
    invalid_escape_character: usize,
    /// Expected hex digit at this index.
    expected_hex_digit: usize,
    /// Unicode escape sequence had no digits with rbrace at this index.
    empty_unicode_escape_sequence: usize,
    /// Expected hex digit or '}' at this index.
    expected_hex_digit_or_rbrace: usize,
    /// Invalid unicode codepoint at this index.
    invalid_unicode_codepoint: usize,
    /// Expected '{' at this index.
    expected_lbrace: usize,
    /// Expected '}' at this index.
    expected_rbrace: usize,
    /// Expected '\'' at this index.
    expected_single_quote: usize,
    /// The character at this index cannot be represented without an escape sequence.
    invalid_character: usize,
    /// `''`. Not returned for string literals.
    empty_char_literal,

    const FormatMessage = struct {
        err: Error,
        raw_string: []const u8,
    };

<<<<<<< HEAD
    fn formatMessage(self: FormatMessage, bw: *Writer, comptime f: []const u8) !void {
        _ = f;
=======
    fn formatMessage(self: FormatMessage, writer: *std.io.Writer) std.io.Writer.Error!void {
>>>>>>> 43fba5ea
        switch (self.err) {
            .invalid_escape_character => |bad_index| try bw.print(
                "invalid escape character: '{c}'",
                .{self.raw_string[bad_index]},
            ),
            .expected_hex_digit => |bad_index| try bw.print(
                "expected hex digit, found '{c}'",
                .{self.raw_string[bad_index]},
            ),
            .empty_unicode_escape_sequence => try bw.writeAll(
                "empty unicode escape sequence",
            ),
            .expected_hex_digit_or_rbrace => |bad_index| try bw.print(
                "expected hex digit or '}}', found '{c}'",
                .{self.raw_string[bad_index]},
            ),
            .invalid_unicode_codepoint => try bw.writeAll(
                "unicode escape does not correspond to a valid unicode scalar value",
            ),
            .expected_lbrace => |bad_index| try bw.print(
                "expected '{{', found '{c}'",
                .{self.raw_string[bad_index]},
            ),
            .expected_rbrace => |bad_index| try bw.print(
                "expected '}}', found '{c}'",
                .{self.raw_string[bad_index]},
            ),
            .expected_single_quote => |bad_index| try bw.print(
                "expected single quote ('), found '{c}'",
                .{self.raw_string[bad_index]},
            ),
            .invalid_character => |bad_index| try bw.print(
                "invalid byte in string or character literal: '{c}'",
                .{self.raw_string[bad_index]},
            ),
            .empty_char_literal => try bw.writeAll(
                "empty character literal",
            ),
        }
    }

    pub fn fmt(self: @This(), raw_string: []const u8) std.fmt.Formatter(FormatMessage, formatMessage) {
        return .{ .data = .{
            .err = self,
            .raw_string = raw_string,
        } };
    }

    pub fn offset(err: Error) usize {
        return switch (err) {
            inline .invalid_escape_character,
            .expected_hex_digit,
            .empty_unicode_escape_sequence,
            .expected_hex_digit_or_rbrace,
            .invalid_unicode_codepoint,
            .expected_lbrace,
            .expected_rbrace,
            .expected_single_quote,
            .invalid_character,
            => |n| n,
            .empty_char_literal => 0,
        };
    }
};

/// Asserts the slice starts and ends with single-quotes.
/// Returns an error if there is not exactly one UTF-8 codepoint in between.
pub fn parseCharLiteral(slice: []const u8) ParsedCharLiteral {
    if (slice.len < 3) return .{ .failure = .empty_char_literal };
    assert(slice[0] == '\'');
    assert(slice[slice.len - 1] == '\'');

    switch (slice[1]) {
        '\\' => {
            var offset: usize = 1;
            const result = parseEscapeSequence(slice, &offset);
            if (result == .success and (offset + 1 != slice.len or slice[offset] != '\''))
                return .{ .failure = .{ .expected_single_quote = offset } };

            return result;
        },
        0 => return .{ .failure = .{ .invalid_character = 1 } },
        else => {
            const inner = slice[1 .. slice.len - 1];
            const n = std.unicode.utf8ByteSequenceLength(inner[0]) catch return .{
                .failure = .{ .invalid_unicode_codepoint = 1 },
            };
            if (inner.len > n) return .{ .failure = .{ .expected_single_quote = 1 + n } };
            const codepoint = switch (n) {
                1 => inner[0],
                2 => std.unicode.utf8Decode2(inner[0..2].*),
                3 => std.unicode.utf8Decode3(inner[0..3].*),
                4 => std.unicode.utf8Decode4(inner[0..4].*),
                else => unreachable,
            } catch return .{ .failure = .{ .invalid_unicode_codepoint = 1 } };
            return .{ .success = codepoint };
        },
    }
}

/// Parse an escape sequence from `slice[offset..]`. If parsing is successful,
/// offset is updated to reflect the characters consumed.
pub fn parseEscapeSequence(slice: []const u8, offset: *usize) ParsedCharLiteral {
    assert(slice.len > offset.*);
    assert(slice[offset.*] == '\\');

    if (slice.len == offset.* + 1)
        return .{ .failure = .{ .invalid_escape_character = offset.* + 1 } };

    offset.* += 2;
    switch (slice[offset.* - 1]) {
        'n' => return .{ .success = '\n' },
        'r' => return .{ .success = '\r' },
        '\\' => return .{ .success = '\\' },
        't' => return .{ .success = '\t' },
        '\'' => return .{ .success = '\'' },
        '"' => return .{ .success = '"' },
        'x' => {
            var value: u8 = 0;
            var i: usize = offset.*;
            while (i < offset.* + 2) : (i += 1) {
                if (i == slice.len) return .{ .failure = .{ .expected_hex_digit = i } };

                const c = slice[i];
                switch (c) {
                    '0'...'9' => {
                        value *= 16;
                        value += c - '0';
                    },
                    'a'...'f' => {
                        value *= 16;
                        value += c - 'a' + 10;
                    },
                    'A'...'F' => {
                        value *= 16;
                        value += c - 'A' + 10;
                    },
                    else => {
                        return .{ .failure = .{ .expected_hex_digit = i } };
                    },
                }
            }
            offset.* = i;
            return .{ .success = value };
        },
        'u' => {
            var i: usize = offset.*;
            if (i >= slice.len or slice[i] != '{') return .{ .failure = .{ .expected_lbrace = i } };
            i += 1;
            if (i >= slice.len) return .{ .failure = .{ .expected_hex_digit_or_rbrace = i } };
            if (slice[i] == '}') return .{ .failure = .{ .empty_unicode_escape_sequence = i } };

            var value: u32 = 0;
            while (i < slice.len) : (i += 1) {
                const c = slice[i];
                switch (c) {
                    '0'...'9' => {
                        value *= 16;
                        value += c - '0';
                    },
                    'a'...'f' => {
                        value *= 16;
                        value += c - 'a' + 10;
                    },
                    'A'...'F' => {
                        value *= 16;
                        value += c - 'A' + 10;
                    },
                    '}' => {
                        i += 1;
                        break;
                    },
                    else => return .{ .failure = .{ .expected_hex_digit_or_rbrace = i } },
                }
                if (value > 0x10ffff) {
                    return .{ .failure = .{ .invalid_unicode_codepoint = i } };
                }
            } else {
                return .{ .failure = .{ .expected_rbrace = i } };
            }
            offset.* = i;
            return .{ .success = @as(u21, @intCast(value)) };
        },
        else => return .{ .failure = .{ .invalid_escape_character = offset.* - 1 } },
    }
}

test parseCharLiteral {
    try std.testing.expectEqual(
        ParsedCharLiteral{ .success = 'a' },
        parseCharLiteral("'a'"),
    );
    try std.testing.expectEqual(
        ParsedCharLiteral{ .success = 'ä' },
        parseCharLiteral("'ä'"),
    );
    try std.testing.expectEqual(
        ParsedCharLiteral{ .success = 0 },
        parseCharLiteral("'\\x00'"),
    );
    try std.testing.expectEqual(
        ParsedCharLiteral{ .success = 0x4f },
        parseCharLiteral("'\\x4f'"),
    );
    try std.testing.expectEqual(
        ParsedCharLiteral{ .success = 0x4f },
        parseCharLiteral("'\\x4F'"),
    );
    try std.testing.expectEqual(
        ParsedCharLiteral{ .success = 0x3041 },
        parseCharLiteral("'ぁ'"),
    );
    try std.testing.expectEqual(
        ParsedCharLiteral{ .success = 0 },
        parseCharLiteral("'\\u{0}'"),
    );
    try std.testing.expectEqual(
        ParsedCharLiteral{ .success = 0x3041 },
        parseCharLiteral("'\\u{3041}'"),
    );
    try std.testing.expectEqual(
        ParsedCharLiteral{ .success = 0x7f },
        parseCharLiteral("'\\u{7f}'"),
    );
    try std.testing.expectEqual(
        ParsedCharLiteral{ .success = 0x7fff },
        parseCharLiteral("'\\u{7FFF}'"),
    );
    try std.testing.expectEqual(
        ParsedCharLiteral{ .failure = .{ .expected_hex_digit = 4 } },
        parseCharLiteral("'\\x0'"),
    );
    try std.testing.expectEqual(
        ParsedCharLiteral{ .failure = .{ .expected_single_quote = 5 } },
        parseCharLiteral("'\\x000'"),
    );
    try std.testing.expectEqual(
        ParsedCharLiteral{ .failure = .{ .invalid_escape_character = 2 } },
        parseCharLiteral("'\\y'"),
    );
    try std.testing.expectEqual(
        ParsedCharLiteral{ .failure = .{ .expected_lbrace = 3 } },
        parseCharLiteral("'\\u'"),
    );
    try std.testing.expectEqual(
        ParsedCharLiteral{ .failure = .{ .expected_lbrace = 3 } },
        parseCharLiteral("'\\uFFFF'"),
    );
    try std.testing.expectEqual(
        ParsedCharLiteral{ .failure = .{ .empty_unicode_escape_sequence = 4 } },
        parseCharLiteral("'\\u{}'"),
    );
    try std.testing.expectEqual(
        ParsedCharLiteral{ .failure = .{ .invalid_unicode_codepoint = 9 } },
        parseCharLiteral("'\\u{FFFFFF}'"),
    );
    try std.testing.expectEqual(
        ParsedCharLiteral{ .failure = .{ .expected_hex_digit_or_rbrace = 8 } },
        parseCharLiteral("'\\u{FFFF'"),
    );
    try std.testing.expectEqual(
        ParsedCharLiteral{ .failure = .{ .expected_single_quote = 9 } },
        parseCharLiteral("'\\u{FFFF}x'"),
    );
    try std.testing.expectEqual(
        ParsedCharLiteral{ .failure = .{ .invalid_character = 1 } },
        parseCharLiteral("'\x00'"),
    );
}

<<<<<<< HEAD
/// Parses `bytes` as a Zig string literal and writes the result to the `Writer` type.
=======
/// Parses `bytes` as a Zig string literal and writes the result to the `std.io.GenericWriter` type.
>>>>>>> 43fba5ea
/// Asserts `bytes` has '"' at beginning and end.
pub fn parseWrite(writer: *Writer, bytes: []const u8) Writer.Error!Result {
    assert(bytes.len >= 2 and bytes[0] == '"' and bytes[bytes.len - 1] == '"');

    var index: usize = 1;
    while (true) {
        const b = bytes[index];

        switch (b) {
            '\\' => {
                const escape_char_index = index + 1;
                const result = parseEscapeSequence(bytes, &index);
                switch (result) {
                    .success => |codepoint| {
                        if (bytes[escape_char_index] == 'u') {
                            var buf: [4]u8 = undefined;
                            const len = utf8Encode(codepoint, &buf) catch {
                                return .{ .failure = .{ .invalid_unicode_codepoint = escape_char_index + 1 } };
                            };
                            try writer.writeAll(buf[0..len]);
                        } else {
                            try writer.writeByte(@as(u8, @intCast(codepoint)));
                        }
                    },
                    .failure => |err| return .{ .failure = err },
                }
            },
            '\n' => return .{ .failure = .{ .invalid_character = index } },
            '"' => return .success,
            else => {
                try writer.writeByte(b);
                index += 1;
            },
        }
    }
}

/// Higher level API. Does not return extra info about parse errors.
/// Caller owns returned memory.
pub fn parseAlloc(allocator: std.mem.Allocator, bytes: []const u8) ParseError![]u8 {
    var aw: std.io.Writer.Allocating = .init(allocator);
    defer aw.deinit();
    const result = parseWrite(&aw.interface, bytes) catch |err| switch (err) {
        error.WriteFailed => return error.OutOfMemory,
    };
    switch (result) {
        .success => return aw.toOwnedSlice(),
        .failure => return error.InvalidLiteral,
    }
}

test parseAlloc {
    const expect = std.testing.expect;
    const expectError = std.testing.expectError;
    const eql = std.mem.eql;

    var fixed_buf_mem: [512]u8 = undefined;
    var fixed_buf_alloc = std.heap.FixedBufferAllocator.init(&fixed_buf_mem);
    const alloc = fixed_buf_alloc.allocator();

    try expectError(error.InvalidLiteral, parseAlloc(alloc, "\"\\x6\""));
    try expect(eql(u8, "foo\nbar", try parseAlloc(alloc, "\"foo\\nbar\"")));
    try expect(eql(u8, "\x12foo", try parseAlloc(alloc, "\"\\x12foo\"")));
    try expect(eql(u8, "bytes\u{1234}foo", try parseAlloc(alloc, "\"bytes\\u{1234}foo\"")));
    try expect(eql(u8, "foo", try parseAlloc(alloc, "\"foo\"")));
    try expect(eql(u8, "foo", try parseAlloc(alloc, "\"f\x6f\x6f\"")));
    try expect(eql(u8, "f💯", try parseAlloc(alloc, "\"f\u{1f4af}\"")));
}<|MERGE_RESOLUTION|>--- conflicted
+++ resolved
@@ -45,48 +45,43 @@
         raw_string: []const u8,
     };
 
-<<<<<<< HEAD
-    fn formatMessage(self: FormatMessage, bw: *Writer, comptime f: []const u8) !void {
-        _ = f;
-=======
     fn formatMessage(self: FormatMessage, writer: *std.io.Writer) std.io.Writer.Error!void {
->>>>>>> 43fba5ea
         switch (self.err) {
-            .invalid_escape_character => |bad_index| try bw.print(
+            .invalid_escape_character => |bad_index| try writer.print(
                 "invalid escape character: '{c}'",
                 .{self.raw_string[bad_index]},
             ),
-            .expected_hex_digit => |bad_index| try bw.print(
+            .expected_hex_digit => |bad_index| try writer.print(
                 "expected hex digit, found '{c}'",
                 .{self.raw_string[bad_index]},
             ),
-            .empty_unicode_escape_sequence => try bw.writeAll(
+            .empty_unicode_escape_sequence => try writer.writeAll(
                 "empty unicode escape sequence",
             ),
-            .expected_hex_digit_or_rbrace => |bad_index| try bw.print(
+            .expected_hex_digit_or_rbrace => |bad_index| try writer.print(
                 "expected hex digit or '}}', found '{c}'",
                 .{self.raw_string[bad_index]},
             ),
-            .invalid_unicode_codepoint => try bw.writeAll(
+            .invalid_unicode_codepoint => try writer.writeAll(
                 "unicode escape does not correspond to a valid unicode scalar value",
             ),
-            .expected_lbrace => |bad_index| try bw.print(
+            .expected_lbrace => |bad_index| try writer.print(
                 "expected '{{', found '{c}'",
                 .{self.raw_string[bad_index]},
             ),
-            .expected_rbrace => |bad_index| try bw.print(
+            .expected_rbrace => |bad_index| try writer.print(
                 "expected '}}', found '{c}'",
                 .{self.raw_string[bad_index]},
             ),
-            .expected_single_quote => |bad_index| try bw.print(
+            .expected_single_quote => |bad_index| try writer.print(
                 "expected single quote ('), found '{c}'",
                 .{self.raw_string[bad_index]},
             ),
-            .invalid_character => |bad_index| try bw.print(
+            .invalid_character => |bad_index| try writer.print(
                 "invalid byte in string or character literal: '{c}'",
                 .{self.raw_string[bad_index]},
             ),
-            .empty_char_literal => try bw.writeAll(
+            .empty_char_literal => try writer.writeAll(
                 "empty character literal",
             ),
         }
@@ -321,11 +316,8 @@
     );
 }
 
-<<<<<<< HEAD
 /// Parses `bytes` as a Zig string literal and writes the result to the `Writer` type.
-=======
-/// Parses `bytes` as a Zig string literal and writes the result to the `std.io.GenericWriter` type.
->>>>>>> 43fba5ea
+///
 /// Asserts `bytes` has '"' at beginning and end.
 pub fn parseWrite(writer: *Writer, bytes: []const u8) Writer.Error!Result {
     assert(bytes.len >= 2 and bytes[0] == '"' and bytes[bytes.len - 1] == '"');
