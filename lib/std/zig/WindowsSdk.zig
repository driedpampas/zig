const WindowsSdk = @This();
const builtin = @import("builtin");
const std = @import("std");
<<<<<<< HEAD
const Writer = std.io.Writer;
=======
const Writer = std.Io.Writer;
>>>>>>> 7c7e081c

windows10sdk: ?Installation,
windows81sdk: ?Installation,
msvc_lib_dir: ?[]const u8,

const windows = std.os.windows;
const RRF = windows.advapi32.RRF;

const windows_kits_reg_key = "SOFTWARE\\Microsoft\\Windows Kits\\Installed Roots";

// https://learn.microsoft.com/en-us/windows/win32/msi/productversion
const version_major_minor_max_length = "255.255".len;
// note(bratishkaerik): i think ProductVersion in registry (created by Visual Studio installer) also follows this rule
const product_version_max_length = version_major_minor_max_length + ".65535".len;

/// Find path and version of Windows 10 SDK and Windows 8.1 SDK, and find path to MSVC's `lib/` directory.
/// Caller owns the result's fields.
/// After finishing work, call `free(allocator)`.
pub fn find(allocator: std.mem.Allocator, arch: std.Target.Cpu.Arch) error{ OutOfMemory, NotFound, PathTooLong }!WindowsSdk {
    if (builtin.os.tag != .windows) return error.NotFound;

    //note(dimenus): If this key doesn't exist, neither the Win 8 SDK nor the Win 10 SDK is installed
    const roots_key = RegistryWtf8.openKey(windows.HKEY_LOCAL_MACHINE, windows_kits_reg_key, .{ .wow64_32 = true }) catch |err| switch (err) {
        error.KeyNotFound => return error.NotFound,
    };
    defer roots_key.closeKey();

    const windows10sdk = Installation.find(allocator, roots_key, "KitsRoot10", "", "v10.0") catch |err| switch (err) {
        error.InstallationNotFound => null,
        error.PathTooLong => null,
        error.VersionTooLong => null,
        error.OutOfMemory => return error.OutOfMemory,
    };
    errdefer if (windows10sdk) |*w| w.free(allocator);

    const windows81sdk = Installation.find(allocator, roots_key, "KitsRoot81", "winver", "v8.1") catch |err| switch (err) {
        error.InstallationNotFound => null,
        error.PathTooLong => null,
        error.VersionTooLong => null,
        error.OutOfMemory => return error.OutOfMemory,
    };
    errdefer if (windows81sdk) |*w| w.free(allocator);

    const msvc_lib_dir: ?[]const u8 = MsvcLibDir.find(allocator, arch) catch |err| switch (err) {
        error.MsvcLibDirNotFound => null,
        error.OutOfMemory => return error.OutOfMemory,
    };
    errdefer allocator.free(msvc_lib_dir);

    return .{
        .windows10sdk = windows10sdk,
        .windows81sdk = windows81sdk,
        .msvc_lib_dir = msvc_lib_dir,
    };
}

pub fn free(sdk: WindowsSdk, allocator: std.mem.Allocator) void {
    if (sdk.windows10sdk) |*w10sdk| {
        w10sdk.free(allocator);
    }
    if (sdk.windows81sdk) |*w81sdk| {
        w81sdk.free(allocator);
    }
    if (sdk.msvc_lib_dir) |msvc_lib_dir| {
        allocator.free(msvc_lib_dir);
    }
}

/// Iterates via `iterator` and collects all folders with names starting with `strip_prefix`
/// and a version. Returns slice of version strings sorted in descending order.
/// Caller owns result.
fn iterateAndFilterByVersion(
    iterator: *std.fs.Dir.Iterator,
    allocator: std.mem.Allocator,
    prefix: []const u8,
) error{OutOfMemory}![][]const u8 {
    const Version = struct {
        nums: [4]u32,
        build: []const u8,

        fn parseNum(num: []const u8) ?u32 {
            if (num[0] == '0' and num.len > 1) return null;
            return std.fmt.parseInt(u32, num, 10) catch null;
        }

        fn order(lhs: @This(), rhs: @This()) std.math.Order {
            return std.mem.order(u32, &lhs.nums, &rhs.nums).differ() orelse
                std.mem.order(u8, lhs.build, rhs.build);
        }
    };
    var versions = std.ArrayList(Version).init(allocator);
    var dirs = std.ArrayList([]const u8).init(allocator);
    defer {
        versions.deinit();
        for (dirs.items) |filtered_dir| allocator.free(filtered_dir);
        dirs.deinit();
    }

    iterate: while (iterator.next() catch null) |entry| {
        if (entry.kind != .directory) continue;
        if (!std.mem.startsWith(u8, entry.name, prefix)) continue;

        var version: Version = .{
            .nums = .{0} ** 4,
            .build = "",
        };
        const suffix = entry.name[prefix.len..];
        const underscore = std.mem.indexOfScalar(u8, entry.name, '_');
        var num_it = std.mem.splitScalar(u8, suffix[0 .. underscore orelse suffix.len], '.');
        version.nums[0] = Version.parseNum(num_it.first()) orelse continue;
        for (version.nums[1..]) |*num|
            num.* = Version.parseNum(num_it.next() orelse break) orelse continue :iterate
        else if (num_it.next()) |_| continue;

        const name = try allocator.dupe(u8, suffix);
        errdefer allocator.free(name);
        if (underscore) |pos| version.build = name[pos + 1 ..];

        try versions.append(version);
        try dirs.append(name);
    }

    std.mem.sortUnstableContext(0, dirs.items.len, struct {
        versions: []Version,
        dirs: [][]const u8,
        pub fn lessThan(context: @This(), lhs: usize, rhs: usize) bool {
            return context.versions[lhs].order(context.versions[rhs]).compare(.gt);
        }
        pub fn swap(context: @This(), lhs: usize, rhs: usize) void {
            std.mem.swap(Version, &context.versions[lhs], &context.versions[rhs]);
            std.mem.swap([]const u8, &context.dirs[lhs], &context.dirs[rhs]);
        }
    }{ .versions = versions.items, .dirs = dirs.items });
    return dirs.toOwnedSlice();
}

const OpenOptions = struct {
    /// Sets the KEY_WOW64_32KEY access flag.
    /// https://learn.microsoft.com/en-us/windows/win32/winprog64/accessing-an-alternate-registry-view
    wow64_32: bool = false,
};

const RegistryWtf8 = struct {
    key: windows.HKEY,

    /// Assert that `key` is valid WTF-8 string
    pub fn openKey(hkey: windows.HKEY, key: []const u8, options: OpenOptions) error{KeyNotFound}!RegistryWtf8 {
        const key_wtf16le: [:0]const u16 = key_wtf16le: {
            var key_wtf16le_buf: [RegistryWtf16Le.key_name_max_len]u16 = undefined;
            const key_wtf16le_len: usize = std.unicode.wtf8ToWtf16Le(key_wtf16le_buf[0..], key) catch |err| switch (err) {
                error.InvalidWtf8 => unreachable,
            };
            key_wtf16le_buf[key_wtf16le_len] = 0;
            break :key_wtf16le key_wtf16le_buf[0..key_wtf16le_len :0];
        };

        const registry_wtf16le = try RegistryWtf16Le.openKey(hkey, key_wtf16le, options);
        return .{ .key = registry_wtf16le.key };
    }

    /// Closes key, after that usage is invalid
    pub fn closeKey(reg: RegistryWtf8) void {
        const return_code_int: windows.HRESULT = windows.advapi32.RegCloseKey(reg.key);
        const return_code: windows.Win32Error = @enumFromInt(return_code_int);
        switch (return_code) {
            .SUCCESS => {},
            else => {},
        }
    }

    /// Get string from registry.
    /// Caller owns result.
    pub fn getString(reg: RegistryWtf8, allocator: std.mem.Allocator, subkey: []const u8, value_name: []const u8) error{ OutOfMemory, ValueNameNotFound, NotAString, StringNotFound }![]u8 {
        const subkey_wtf16le: [:0]const u16 = subkey_wtf16le: {
            var subkey_wtf16le_buf: [RegistryWtf16Le.key_name_max_len]u16 = undefined;
            const subkey_wtf16le_len: usize = std.unicode.wtf8ToWtf16Le(subkey_wtf16le_buf[0..], subkey) catch unreachable;
            subkey_wtf16le_buf[subkey_wtf16le_len] = 0;
            break :subkey_wtf16le subkey_wtf16le_buf[0..subkey_wtf16le_len :0];
        };

        const value_name_wtf16le: [:0]const u16 = value_name_wtf16le: {
            var value_name_wtf16le_buf: [RegistryWtf16Le.value_name_max_len]u16 = undefined;
            const value_name_wtf16le_len: usize = std.unicode.wtf8ToWtf16Le(value_name_wtf16le_buf[0..], value_name) catch unreachable;
            value_name_wtf16le_buf[value_name_wtf16le_len] = 0;
            break :value_name_wtf16le value_name_wtf16le_buf[0..value_name_wtf16le_len :0];
        };

        const registry_wtf16le: RegistryWtf16Le = .{ .key = reg.key };
        const value_wtf16le = try registry_wtf16le.getString(allocator, subkey_wtf16le, value_name_wtf16le);
        defer allocator.free(value_wtf16le);

        const value_wtf8: []u8 = try std.unicode.wtf16LeToWtf8Alloc(allocator, value_wtf16le);
        errdefer allocator.free(value_wtf8);

        return value_wtf8;
    }

    /// Get DWORD (u32) from registry.
    pub fn getDword(reg: RegistryWtf8, subkey: []const u8, value_name: []const u8) error{ ValueNameNotFound, NotADword, DwordTooLong, DwordNotFound }!u32 {
        const subkey_wtf16le: [:0]const u16 = subkey_wtf16le: {
            var subkey_wtf16le_buf: [RegistryWtf16Le.key_name_max_len]u16 = undefined;
            const subkey_wtf16le_len: usize = std.unicode.wtf8ToWtf16Le(subkey_wtf16le_buf[0..], subkey) catch unreachable;
            subkey_wtf16le_buf[subkey_wtf16le_len] = 0;
            break :subkey_wtf16le subkey_wtf16le_buf[0..subkey_wtf16le_len :0];
        };

        const value_name_wtf16le: [:0]const u16 = value_name_wtf16le: {
            var value_name_wtf16le_buf: [RegistryWtf16Le.value_name_max_len]u16 = undefined;
            const value_name_wtf16le_len: usize = std.unicode.wtf8ToWtf16Le(value_name_wtf16le_buf[0..], value_name) catch unreachable;
            value_name_wtf16le_buf[value_name_wtf16le_len] = 0;
            break :value_name_wtf16le value_name_wtf16le_buf[0..value_name_wtf16le_len :0];
        };

        const registry_wtf16le: RegistryWtf16Le = .{ .key = reg.key };
        return registry_wtf16le.getDword(subkey_wtf16le, value_name_wtf16le);
    }

    /// Under private space with flags:
    /// KEY_QUERY_VALUE and KEY_ENUMERATE_SUB_KEYS.
    /// After finishing work, call `closeKey`.
    pub fn loadFromPath(absolute_path: []const u8) error{KeyNotFound}!RegistryWtf8 {
        const absolute_path_wtf16le: [:0]const u16 = absolute_path_wtf16le: {
            var absolute_path_wtf16le_buf: [RegistryWtf16Le.value_name_max_len]u16 = undefined;
            const absolute_path_wtf16le_len: usize = std.unicode.wtf8ToWtf16Le(absolute_path_wtf16le_buf[0..], absolute_path) catch unreachable;
            absolute_path_wtf16le_buf[absolute_path_wtf16le_len] = 0;
            break :absolute_path_wtf16le absolute_path_wtf16le_buf[0..absolute_path_wtf16le_len :0];
        };

        const registry_wtf16le = try RegistryWtf16Le.loadFromPath(absolute_path_wtf16le);
        return .{ .key = registry_wtf16le.key };
    }
};

const RegistryWtf16Le = struct {
    key: windows.HKEY,

    /// Includes root key (f.e. HKEY_LOCAL_MACHINE).
    /// https://learn.microsoft.com/en-us/windows/win32/sysinfo/registry-element-size-limits
    pub const key_name_max_len = 255;
    /// In Unicode characters.
    /// https://learn.microsoft.com/en-us/windows/win32/sysinfo/registry-element-size-limits
    pub const value_name_max_len = 16_383;

    /// Under HKEY_LOCAL_MACHINE with flags:
    /// KEY_QUERY_VALUE, KEY_ENUMERATE_SUB_KEYS, optionally KEY_WOW64_32KEY.
    /// After finishing work, call `closeKey`.
    fn openKey(hkey: windows.HKEY, key_wtf16le: [:0]const u16, options: OpenOptions) error{KeyNotFound}!RegistryWtf16Le {
        var key: windows.HKEY = undefined;
        var access: windows.REGSAM = windows.KEY_QUERY_VALUE | windows.KEY_ENUMERATE_SUB_KEYS;
        if (options.wow64_32) access |= windows.KEY_WOW64_32KEY;
        const return_code_int: windows.HRESULT = windows.advapi32.RegOpenKeyExW(
            hkey,
            key_wtf16le,
            0,
            access,
            &key,
        );
        const return_code: windows.Win32Error = @enumFromInt(return_code_int);
        switch (return_code) {
            .SUCCESS => {},
            .FILE_NOT_FOUND => return error.KeyNotFound,

            else => return error.KeyNotFound,
        }
        return .{ .key = key };
    }

    /// Closes key, after that usage is invalid
    fn closeKey(reg: RegistryWtf16Le) void {
        const return_code_int: windows.HRESULT = windows.advapi32.RegCloseKey(reg.key);
        const return_code: windows.Win32Error = @enumFromInt(return_code_int);
        switch (return_code) {
            .SUCCESS => {},
            else => {},
        }
    }

    /// Get string ([:0]const u16) from registry.
    fn getString(reg: RegistryWtf16Le, allocator: std.mem.Allocator, subkey_wtf16le: [:0]const u16, value_name_wtf16le: [:0]const u16) error{ OutOfMemory, ValueNameNotFound, NotAString, StringNotFound }![]const u16 {
        var actual_type: windows.ULONG = undefined;

        // Calculating length to allocate
        var value_wtf16le_buf_size: u32 = 0; // in bytes, including any terminating NUL character or characters.
        var return_code_int: windows.HRESULT = windows.advapi32.RegGetValueW(
            reg.key,
            subkey_wtf16le,
            value_name_wtf16le,
            RRF.RT_REG_SZ,
            &actual_type,
            null,
            &value_wtf16le_buf_size,
        );

        // Check returned code and type
        var return_code: windows.Win32Error = @enumFromInt(return_code_int);
        switch (return_code) {
            .SUCCESS => std.debug.assert(value_wtf16le_buf_size != 0),
            .MORE_DATA => unreachable, // We are only reading length
            .FILE_NOT_FOUND => return error.ValueNameNotFound,
            .INVALID_PARAMETER => unreachable, // We didn't combine RRF.SUBKEY_WOW6464KEY and RRF.SUBKEY_WOW6432KEY
            else => return error.StringNotFound,
        }
        switch (actual_type) {
            windows.REG.SZ => {},
            else => return error.NotAString,
        }

        const value_wtf16le_buf: []u16 = try allocator.alloc(u16, std.math.divCeil(u32, value_wtf16le_buf_size, 2) catch unreachable);
        errdefer allocator.free(value_wtf16le_buf);

        return_code_int = windows.advapi32.RegGetValueW(
            reg.key,
            subkey_wtf16le,
            value_name_wtf16le,
            RRF.RT_REG_SZ,
            &actual_type,
            value_wtf16le_buf.ptr,
            &value_wtf16le_buf_size,
        );

        // Check returned code and (just in case) type again.
        return_code = @enumFromInt(return_code_int);
        switch (return_code) {
            .SUCCESS => {},
            .MORE_DATA => unreachable, // Calculated first time length should be enough, even overestimated
            .FILE_NOT_FOUND => return error.ValueNameNotFound,
            .INVALID_PARAMETER => unreachable, // We didn't combine RRF.SUBKEY_WOW6464KEY and RRF.SUBKEY_WOW6432KEY
            else => return error.StringNotFound,
        }
        switch (actual_type) {
            windows.REG.SZ => {},
            else => return error.NotAString,
        }

        const value_wtf16le: []const u16 = value_wtf16le: {
            // note(bratishkaerik): somehow returned value in `buf_len` is overestimated by Windows and contains extra space
            // we will just search for zero termination and forget length
            // Windows sure is strange
            const value_wtf16le_overestimated: [*:0]const u16 = @ptrCast(value_wtf16le_buf.ptr);
            break :value_wtf16le std.mem.span(value_wtf16le_overestimated);
        };

        _ = allocator.resize(value_wtf16le_buf, value_wtf16le.len);
        return value_wtf16le;
    }

    /// Get DWORD (u32) from registry.
    fn getDword(reg: RegistryWtf16Le, subkey_wtf16le: [:0]const u16, value_name_wtf16le: [:0]const u16) error{ ValueNameNotFound, NotADword, DwordTooLong, DwordNotFound }!u32 {
        var actual_type: windows.ULONG = undefined;
        var reg_size: u32 = @sizeOf(u32);
        var reg_value: u32 = 0;

        const return_code_int: windows.HRESULT = windows.advapi32.RegGetValueW(
            reg.key,
            subkey_wtf16le,
            value_name_wtf16le,
            RRF.RT_REG_DWORD,
            &actual_type,
            &reg_value,
            &reg_size,
        );
        const return_code: windows.Win32Error = @enumFromInt(return_code_int);
        switch (return_code) {
            .SUCCESS => {},
            .MORE_DATA => return error.DwordTooLong,
            .FILE_NOT_FOUND => return error.ValueNameNotFound,
            .INVALID_PARAMETER => unreachable, // We didn't combine RRF.SUBKEY_WOW6464KEY and RRF.SUBKEY_WOW6432KEY
            else => return error.DwordNotFound,
        }

        switch (actual_type) {
            windows.REG.DWORD => {},
            else => return error.NotADword,
        }

        return reg_value;
    }

    /// Under private space with flags:
    /// KEY_QUERY_VALUE and KEY_ENUMERATE_SUB_KEYS.
    /// After finishing work, call `closeKey`.
    fn loadFromPath(absolute_path_as_wtf16le: [:0]const u16) error{KeyNotFound}!RegistryWtf16Le {
        var key: windows.HKEY = undefined;

        const return_code_int: windows.HRESULT = std.os.windows.advapi32.RegLoadAppKeyW(
            absolute_path_as_wtf16le,
            &key,
            windows.KEY_QUERY_VALUE | windows.KEY_ENUMERATE_SUB_KEYS,
            0,
            0,
        );
        const return_code: windows.Win32Error = @enumFromInt(return_code_int);
        switch (return_code) {
            .SUCCESS => {},
            else => return error.KeyNotFound,
        }

        return .{ .key = key };
    }
};

pub const Installation = struct {
    path: []const u8,
    version: []const u8,

    /// Find path and version of Windows SDK.
    /// Caller owns the result's fields.
    /// After finishing work, call `free(allocator)`.
    fn find(
        allocator: std.mem.Allocator,
        roots_key: RegistryWtf8,
        roots_subkey: []const u8,
        prefix: []const u8,
        version_key_name: []const u8,
    ) error{ OutOfMemory, InstallationNotFound, PathTooLong, VersionTooLong }!Installation {
        roots: {
            const installation = findFromRoot(allocator, roots_key, roots_subkey, prefix) catch
                break :roots;
            if (installation.isValidVersion()) return installation;
            installation.free(allocator);
        }
        {
            const installation = try findFromInstallationFolder(allocator, version_key_name);
            if (installation.isValidVersion()) return installation;
            installation.free(allocator);
        }
        return error.InstallationNotFound;
    }

    fn findFromRoot(
        allocator: std.mem.Allocator,
        roots_key: RegistryWtf8,
        roots_subkey: []const u8,
        prefix: []const u8,
    ) error{ OutOfMemory, InstallationNotFound, PathTooLong, VersionTooLong }!Installation {
        const path = path: {
            const path_maybe_with_trailing_slash = roots_key.getString(allocator, "", roots_subkey) catch |err| switch (err) {
                error.NotAString => return error.InstallationNotFound,
                error.ValueNameNotFound => return error.InstallationNotFound,
                error.StringNotFound => return error.InstallationNotFound,

                error.OutOfMemory => return error.OutOfMemory,
            };
            if (path_maybe_with_trailing_slash.len > std.fs.max_path_bytes or !std.fs.path.isAbsolute(path_maybe_with_trailing_slash)) {
                allocator.free(path_maybe_with_trailing_slash);
                return error.PathTooLong;
            }

            var path = std.ArrayList(u8).fromOwnedSlice(allocator, path_maybe_with_trailing_slash);
            errdefer path.deinit();

            // String might contain trailing slash, so trim it here
            if (path.items.len > "C:\\".len and path.getLast() == '\\') _ = path.pop();
            break :path try path.toOwnedSlice();
        };
        errdefer allocator.free(path);

        const version = version: {
            var buf: [std.fs.max_path_bytes]u8 = undefined;
            const sdk_lib_dir_path = std.fmt.bufPrint(buf[0..], "{s}\\Lib\\", .{path}) catch |err| switch (err) {
                error.NoSpaceLeft => return error.PathTooLong,
            };
            if (!std.fs.path.isAbsolute(sdk_lib_dir_path)) return error.InstallationNotFound;

            // enumerate files in sdk path looking for latest version
            var sdk_lib_dir = std.fs.openDirAbsolute(sdk_lib_dir_path, .{
                .iterate = true,
            }) catch |err| switch (err) {
                error.NameTooLong => return error.PathTooLong,
                else => return error.InstallationNotFound,
            };
            defer sdk_lib_dir.close();

            var iterator = sdk_lib_dir.iterate();
            const versions = try iterateAndFilterByVersion(&iterator, allocator, prefix);
            if (versions.len == 0) return error.InstallationNotFound;
            defer {
                for (versions[1..]) |version| allocator.free(version);
                allocator.free(versions);
            }
            break :version versions[0];
        };
        errdefer allocator.free(version);

        return .{ .path = path, .version = version };
    }

    fn findFromInstallationFolder(
        allocator: std.mem.Allocator,
        version_key_name: []const u8,
    ) error{ OutOfMemory, InstallationNotFound, PathTooLong, VersionTooLong }!Installation {
        var key_name_buf: [RegistryWtf16Le.key_name_max_len]u8 = undefined;
        const key_name = std.fmt.bufPrint(
            &key_name_buf,
            "SOFTWARE\\Microsoft\\Microsoft SDKs\\Windows\\{s}",
            .{version_key_name},
        ) catch unreachable;
        const key = key: for ([_]bool{ true, false }) |wow6432node| {
            for ([_]windows.HKEY{ windows.HKEY_LOCAL_MACHINE, windows.HKEY_CURRENT_USER }) |hkey| {
                break :key RegistryWtf8.openKey(hkey, key_name, .{ .wow64_32 = wow6432node }) catch |err| switch (err) {
                    error.KeyNotFound => return error.InstallationNotFound,
                };
            }
        } else return error.InstallationNotFound;
        defer key.closeKey();

        const path: []const u8 = path: {
            const path_maybe_with_trailing_slash = key.getString(allocator, "", "InstallationFolder") catch |err| switch (err) {
                error.NotAString => return error.InstallationNotFound,
                error.ValueNameNotFound => return error.InstallationNotFound,
                error.StringNotFound => return error.InstallationNotFound,

                error.OutOfMemory => return error.OutOfMemory,
            };

            if (path_maybe_with_trailing_slash.len > std.fs.max_path_bytes or !std.fs.path.isAbsolute(path_maybe_with_trailing_slash)) {
                allocator.free(path_maybe_with_trailing_slash);
                return error.PathTooLong;
            }

            var path = std.ArrayList(u8).fromOwnedSlice(allocator, path_maybe_with_trailing_slash);
            errdefer path.deinit();

            // String might contain trailing slash, so trim it here
            if (path.items.len > "C:\\".len and path.getLast() == '\\') _ = path.pop();

            const path_without_trailing_slash = try path.toOwnedSlice();
            break :path path_without_trailing_slash;
        };
        errdefer allocator.free(path);

        const version: []const u8 = version: {

            // note(dimenus): Microsoft doesn't include the .0 in the ProductVersion key....
            const version_without_0 = key.getString(allocator, "", "ProductVersion") catch |err| switch (err) {
                error.NotAString => return error.InstallationNotFound,
                error.ValueNameNotFound => return error.InstallationNotFound,
                error.StringNotFound => return error.InstallationNotFound,

                error.OutOfMemory => return error.OutOfMemory,
            };
            if (version_without_0.len + ".0".len > product_version_max_length) {
                allocator.free(version_without_0);
                return error.VersionTooLong;
            }

            var version = std.ArrayList(u8).fromOwnedSlice(allocator, version_without_0);
            errdefer version.deinit();

            try version.appendSlice(".0");

            const version_with_0 = try version.toOwnedSlice();
            break :version version_with_0;
        };
        errdefer allocator.free(version);

        return .{ .path = path, .version = version };
    }

    /// Check whether this version is enumerated in registry.
    fn isValidVersion(installation: Installation) bool {
        var buf: [std.fs.max_path_bytes]u8 = undefined;
        const reg_query_as_wtf8 = std.fmt.bufPrint(buf[0..], "{s}\\{s}\\Installed Options", .{
            windows_kits_reg_key,
            installation.version,
        }) catch |err| switch (err) {
            error.NoSpaceLeft => return false,
        };

        const options_key = RegistryWtf8.openKey(
            windows.HKEY_LOCAL_MACHINE,
            reg_query_as_wtf8,
            .{ .wow64_32 = true },
        ) catch |err| switch (err) {
            error.KeyNotFound => return false,
        };
        defer options_key.closeKey();

        const option_name = comptime switch (builtin.target.cpu.arch) {
            .thumb => "OptionId.DesktopCPParm",
            .aarch64 => "OptionId.DesktopCPParm64",
            .x86 => "OptionId.DesktopCPPx86",
            .x86_64 => "OptionId.DesktopCPPx64",
            else => |tag| @compileError("Windows SDK cannot be detected on architecture " ++ tag),
        };

        const reg_value = options_key.getDword("", option_name) catch return false;
        return (reg_value == 1);
    }

    fn free(install: Installation, allocator: std.mem.Allocator) void {
        allocator.free(install.path);
        allocator.free(install.version);
    }
};

const MsvcLibDir = struct {
    fn findInstancesDirViaSetup(allocator: std.mem.Allocator) error{ OutOfMemory, PathNotFound }!std.fs.Dir {
        const vs_setup_key_path = "SOFTWARE\\Microsoft\\VisualStudio\\Setup";
        const vs_setup_key = RegistryWtf8.openKey(windows.HKEY_LOCAL_MACHINE, vs_setup_key_path, .{}) catch |err| switch (err) {
            error.KeyNotFound => return error.PathNotFound,
        };
        defer vs_setup_key.closeKey();

        const packages_path = vs_setup_key.getString(allocator, "", "CachePath") catch |err| switch (err) {
            error.NotAString,
            error.ValueNameNotFound,
            error.StringNotFound,
            => return error.PathNotFound,

            error.OutOfMemory => return error.OutOfMemory,
        };
        defer allocator.free(packages_path);

        if (!std.fs.path.isAbsolute(packages_path)) return error.PathNotFound;

        const instances_path = try std.fs.path.join(allocator, &.{ packages_path, "_Instances" });
        defer allocator.free(instances_path);

        return std.fs.openDirAbsolute(instances_path, .{ .iterate = true }) catch return error.PathNotFound;
    }

    fn findInstancesDirViaCLSID(allocator: std.mem.Allocator) error{ OutOfMemory, PathNotFound }!std.fs.Dir {
        const setup_configuration_clsid = "{177f0c4a-1cd3-4de7-a32c-71dbbb9fa36d}";
        const setup_config_key = RegistryWtf8.openKey(windows.HKEY_CLASSES_ROOT, "CLSID\\" ++ setup_configuration_clsid, .{}) catch |err| switch (err) {
            error.KeyNotFound => return error.PathNotFound,
        };
        defer setup_config_key.closeKey();

        const dll_path = setup_config_key.getString(allocator, "InprocServer32", "") catch |err| switch (err) {
            error.NotAString,
            error.ValueNameNotFound,
            error.StringNotFound,
            => return error.PathNotFound,

            error.OutOfMemory => return error.OutOfMemory,
        };
        defer allocator.free(dll_path);

        if (!std.fs.path.isAbsolute(dll_path)) return error.PathNotFound;

        var path_it = std.fs.path.componentIterator(dll_path) catch return error.PathNotFound;
        // the .dll filename
        _ = path_it.last();
        const root_path = while (path_it.previous()) |dir_component| {
            if (std.ascii.eqlIgnoreCase(dir_component.name, "VisualStudio")) {
                break dir_component.path;
            }
        } else {
            return error.PathNotFound;
        };

        const instances_path = try std.fs.path.join(allocator, &.{ root_path, "Packages", "_Instances" });
        defer allocator.free(instances_path);

        return std.fs.openDirAbsolute(instances_path, .{ .iterate = true }) catch return error.PathNotFound;
    }

    fn findInstancesDir(allocator: std.mem.Allocator) error{ OutOfMemory, PathNotFound }!std.fs.Dir {
        // First, try getting the packages cache path from the registry.
        // This only seems to exist when the path is different from the default.
        method1: {
            return findInstancesDirViaSetup(allocator) catch |err| switch (err) {
                error.OutOfMemory => |e| return e,
                error.PathNotFound => break :method1,
            };
        }
        // Otherwise, try to get the path from the .dll that would have been
        // loaded via COM for SetupConfiguration.
        method2: {
            return findInstancesDirViaCLSID(allocator) catch |err| switch (err) {
                error.OutOfMemory => |e| return e,
                error.PathNotFound => break :method2,
            };
        }
        // If that can't be found, fall back to manually appending
        // `Microsoft\VisualStudio\Packages\_Instances` to %PROGRAMDATA%
        method3: {
            const program_data = std.process.getEnvVarOwned(allocator, "PROGRAMDATA") catch |err| switch (err) {
                error.OutOfMemory => |e| return e,
                error.InvalidWtf8 => unreachable,
                error.EnvironmentVariableNotFound => break :method3,
            };
            defer allocator.free(program_data);

            if (!std.fs.path.isAbsolute(program_data)) break :method3;

            const instances_path = try std.fs.path.join(allocator, &.{ program_data, "Microsoft", "VisualStudio", "Packages", "_Instances" });
            defer allocator.free(instances_path);

            return std.fs.openDirAbsolute(instances_path, .{ .iterate = true }) catch break :method3;
        }
        return error.PathNotFound;
    }

    /// Intended to be equivalent to `ISetupHelper.ParseVersion`
    /// Example: 17.4.33205.214 -> 0x0011000481b500d6
    fn parseVersionQuad(version: []const u8) error{InvalidVersion}!u64 {
        var it = std.mem.splitScalar(u8, version, '.');
        const a = it.first();
        const b = it.next() orelse return error.InvalidVersion;
        const c = it.next() orelse return error.InvalidVersion;
        const d = it.next() orelse return error.InvalidVersion;
        if (it.next()) |_| return error.InvalidVersion;
        var result: u64 = undefined;
        var result_bytes = std.mem.asBytes(&result);

        std.mem.writeInt(
            u16,
            result_bytes[0..2],
            std.fmt.parseUnsigned(u16, d, 10) catch return error.InvalidVersion,
            .little,
        );
        std.mem.writeInt(
            u16,
            result_bytes[2..4],
            std.fmt.parseUnsigned(u16, c, 10) catch return error.InvalidVersion,
            .little,
        );
        std.mem.writeInt(
            u16,
            result_bytes[4..6],
            std.fmt.parseUnsigned(u16, b, 10) catch return error.InvalidVersion,
            .little,
        );
        std.mem.writeInt(
            u16,
            result_bytes[6..8],
            std.fmt.parseUnsigned(u16, a, 10) catch return error.InvalidVersion,
            .little,
        );

        return result;
    }

    /// Intended to be equivalent to ISetupConfiguration.EnumInstances:
    /// https://learn.microsoft.com/en-us/dotnet/api/microsoft.visualstudio.setup.configuration
    /// but without the use of COM in order to avoid a dependency on ole32.dll
    ///
    /// The logic in this function is intended to match what ISetupConfiguration does
    /// under-the-hood, as verified using Procmon.
    fn findViaCOM(allocator: std.mem.Allocator, arch: std.Target.Cpu.Arch) error{ OutOfMemory, PathNotFound }![]const u8 {
        // Typically `%PROGRAMDATA%\Microsoft\VisualStudio\Packages\_Instances`
        // This will contain directories with names of instance IDs like 80a758ca,
        // which will contain `state.json` files that have the version and
        // installation directory.
        var instances_dir = try findInstancesDir(allocator);
        defer instances_dir.close();

        var state_subpath_buf: [std.fs.max_name_bytes + 32]u8 = undefined;
        var latest_version_lib_dir: std.ArrayListUnmanaged(u8) = .empty;
        errdefer latest_version_lib_dir.deinit(allocator);

        var latest_version: u64 = 0;
        var instances_dir_it = instances_dir.iterateAssumeFirstIteration();
        while (instances_dir_it.next() catch return error.PathNotFound) |entry| {
            if (entry.kind != .directory) continue;

<<<<<<< HEAD
            var bw: Writer = .fixed(&state_subpath_buf);
=======
            var writer: Writer = .fixed(&state_subpath_buf);
>>>>>>> 7c7e081c

            bw.writeAll(entry.name) catch unreachable;
            bw.writeByte(std.fs.path.sep) catch unreachable;
            bw.writeAll("state.json") catch unreachable;

<<<<<<< HEAD
            const json_contents = instances_dir.readFileAlloc(allocator, bw.getWritten(), std.math.maxInt(usize)) catch continue;
=======
            const json_contents = instances_dir.readFileAlloc(allocator, writer.buffered(), std.math.maxInt(usize)) catch continue;
>>>>>>> 7c7e081c
            defer allocator.free(json_contents);

            var parsed = std.json.parseFromSlice(std.json.Value, allocator, json_contents, .{}) catch continue;
            defer parsed.deinit();

            if (parsed.value != .object) continue;
            const catalog_info = parsed.value.object.get("catalogInfo") orelse continue;
            if (catalog_info != .object) continue;
            const product_version_value = catalog_info.object.get("buildVersion") orelse continue;
            if (product_version_value != .string) continue;
            const product_version_text = product_version_value.string;
            const parsed_version = parseVersionQuad(product_version_text) catch continue;

            // We want to end up with the most recent version installed
            if (parsed_version <= latest_version) continue;

            const installation_path = parsed.value.object.get("installationPath") orelse continue;
            if (installation_path != .string) continue;

            const lib_dir_path = libDirFromInstallationPath(allocator, installation_path.string, arch) catch |err| switch (err) {
                error.OutOfMemory => |e| return e,
                error.PathNotFound => continue,
            };
            defer allocator.free(lib_dir_path);

            latest_version_lib_dir.clearRetainingCapacity();
            try latest_version_lib_dir.appendSlice(allocator, lib_dir_path);
            latest_version = parsed_version;
        }

        if (latest_version_lib_dir.items.len == 0) return error.PathNotFound;
        return latest_version_lib_dir.toOwnedSlice(allocator);
    }

    fn libDirFromInstallationPath(allocator: std.mem.Allocator, installation_path: []const u8, arch: std.Target.Cpu.Arch) error{ OutOfMemory, PathNotFound }![]const u8 {
        var lib_dir_buf = try std.ArrayList(u8).initCapacity(allocator, installation_path.len + 64);
        errdefer lib_dir_buf.deinit();

        lib_dir_buf.appendSliceAssumeCapacity(installation_path);

        if (!std.fs.path.isSep(lib_dir_buf.getLast())) {
            try lib_dir_buf.append('\\');
        }
        const installation_path_with_trailing_sep_len = lib_dir_buf.items.len;

        try lib_dir_buf.appendSlice("VC\\Auxiliary\\Build\\Microsoft.VCToolsVersion.default.txt");
        var default_tools_version_buf: [512]u8 = undefined;
        const default_tools_version_contents = std.fs.cwd().readFile(lib_dir_buf.items, &default_tools_version_buf) catch {
            return error.PathNotFound;
        };
        var tokenizer = std.mem.tokenizeAny(u8, default_tools_version_contents, " \r\n");
        const default_tools_version = tokenizer.next() orelse return error.PathNotFound;

        lib_dir_buf.shrinkRetainingCapacity(installation_path_with_trailing_sep_len);
        try lib_dir_buf.appendSlice("VC\\Tools\\MSVC\\");
        try lib_dir_buf.appendSlice(default_tools_version);
        try lib_dir_buf.appendSlice("\\Lib\\");
        try lib_dir_buf.appendSlice(switch (arch) {
            .thumb => "arm",
            .aarch64 => "arm64",
            .x86 => "x86",
            .x86_64 => "x64",
            else => unreachable,
        });

        if (!verifyLibDir(lib_dir_buf.items)) {
            return error.PathNotFound;
        }

        return lib_dir_buf.toOwnedSlice();
    }

    // https://learn.microsoft.com/en-us/visualstudio/install/tools-for-managing-visual-studio-instances?view=vs-2022#editing-the-registry-for-a-visual-studio-instance
    fn findViaRegistry(allocator: std.mem.Allocator, arch: std.Target.Cpu.Arch) error{ OutOfMemory, PathNotFound }![]const u8 {

        // %localappdata%\Microsoft\VisualStudio\
        // %appdata%\Local\Microsoft\VisualStudio\
        const visualstudio_folder_path = std.fs.getAppDataDir(allocator, "Microsoft\\VisualStudio\\") catch return error.PathNotFound;
        defer allocator.free(visualstudio_folder_path);

        const vs_versions: []const []const u8 = vs_versions: {
            if (!std.fs.path.isAbsolute(visualstudio_folder_path)) return error.PathNotFound;
            // enumerate folders that contain `privateregistry.bin`, looking for all versions
            // f.i. %localappdata%\Microsoft\VisualStudio\17.0_9e9cbb98\
            var visualstudio_folder = std.fs.openDirAbsolute(visualstudio_folder_path, .{
                .iterate = true,
            }) catch return error.PathNotFound;
            defer visualstudio_folder.close();

            var iterator = visualstudio_folder.iterate();
            break :vs_versions try iterateAndFilterByVersion(&iterator, allocator, "");
        };
        defer {
            for (vs_versions) |vs_version| allocator.free(vs_version);
            allocator.free(vs_versions);
        }
        var config_subkey_buf: [RegistryWtf16Le.key_name_max_len * 2]u8 = undefined;
        const source_directories: []const u8 = source_directories: for (vs_versions) |vs_version| {
            const privateregistry_absolute_path = std.fs.path.join(allocator, &.{ visualstudio_folder_path, vs_version, "privateregistry.bin" }) catch continue;
            defer allocator.free(privateregistry_absolute_path);
            if (!std.fs.path.isAbsolute(privateregistry_absolute_path)) continue;

            const visualstudio_registry = RegistryWtf8.loadFromPath(privateregistry_absolute_path) catch continue;
            defer visualstudio_registry.closeKey();

            const config_subkey = std.fmt.bufPrint(config_subkey_buf[0..], "Software\\Microsoft\\VisualStudio\\{s}_Config", .{vs_version}) catch unreachable;

            const source_directories_value = visualstudio_registry.getString(allocator, config_subkey, "Source Directories") catch |err| switch (err) {
                error.OutOfMemory => return error.OutOfMemory,
                else => continue,
            };
            if (source_directories_value.len > (std.fs.max_path_bytes * 30)) { // note(bratishkaerik): guessing from the fact that on my computer it has 15 paths and at least some of them are not of max length
                allocator.free(source_directories_value);
                continue;
            }

            break :source_directories source_directories_value;
        } else return error.PathNotFound;
        defer allocator.free(source_directories);

        var source_directories_split = std.mem.splitScalar(u8, source_directories, ';');

        const msvc_dir: []const u8 = msvc_dir: {
            const msvc_include_dir_maybe_with_trailing_slash = try allocator.dupe(u8, source_directories_split.first());

            if (msvc_include_dir_maybe_with_trailing_slash.len > std.fs.max_path_bytes or !std.fs.path.isAbsolute(msvc_include_dir_maybe_with_trailing_slash)) {
                allocator.free(msvc_include_dir_maybe_with_trailing_slash);
                return error.PathNotFound;
            }

            var msvc_dir = std.ArrayList(u8).fromOwnedSlice(allocator, msvc_include_dir_maybe_with_trailing_slash);
            errdefer msvc_dir.deinit();

            // String might contain trailing slash, so trim it here
            if (msvc_dir.items.len > "C:\\".len and msvc_dir.getLast() == '\\') _ = msvc_dir.pop();

            // Remove `\include` at the end of path
            if (std.mem.endsWith(u8, msvc_dir.items, "\\include")) {
                msvc_dir.shrinkRetainingCapacity(msvc_dir.items.len - "\\include".len);
            }

            try msvc_dir.appendSlice("\\Lib\\");
            try msvc_dir.appendSlice(switch (arch) {
                .thumb => "arm",
                .aarch64 => "arm64",
                .x86 => "x86",
                .x86_64 => "x64",
                else => unreachable,
            });
            const msvc_dir_with_arch = try msvc_dir.toOwnedSlice();
            break :msvc_dir msvc_dir_with_arch;
        };
        errdefer allocator.free(msvc_dir);

        if (!verifyLibDir(msvc_dir)) {
            return error.PathNotFound;
        }

        return msvc_dir;
    }

    fn findViaVs7Key(allocator: std.mem.Allocator, arch: std.Target.Cpu.Arch) error{ OutOfMemory, PathNotFound }![]const u8 {
        var base_path: std.ArrayList(u8) = base_path: {
            try_env: {
                var env_map = std.process.getEnvMap(allocator) catch |err| switch (err) {
                    error.OutOfMemory => return error.OutOfMemory,
                    else => break :try_env,
                };
                defer env_map.deinit();

                if (env_map.get("VS140COMNTOOLS")) |VS140COMNTOOLS| {
                    if (VS140COMNTOOLS.len < "C:\\Common7\\Tools".len) break :try_env;
                    if (!std.fs.path.isAbsolute(VS140COMNTOOLS)) break :try_env;
                    var list = std.ArrayList(u8).init(allocator);
                    errdefer list.deinit();

                    try list.appendSlice(VS140COMNTOOLS); // C:\Program Files (x86)\Microsoft Visual Studio 14.0\Common7\Tools
                    // String might contain trailing slash, so trim it here
                    if (list.items.len > "C:\\".len and list.getLast() == '\\') _ = list.pop();
                    list.shrinkRetainingCapacity(list.items.len - "\\Common7\\Tools".len); // C:\Program Files (x86)\Microsoft Visual Studio 14.0
                    break :base_path list;
                }
            }

            const vs7_key = RegistryWtf8.openKey(windows.HKEY_LOCAL_MACHINE, "SOFTWARE\\Microsoft\\VisualStudio\\SxS\\VS7", .{ .wow64_32 = true }) catch return error.PathNotFound;
            defer vs7_key.closeKey();
            try_vs7_key: {
                const path_maybe_with_trailing_slash = vs7_key.getString(allocator, "", "14.0") catch |err| switch (err) {
                    error.OutOfMemory => return error.OutOfMemory,
                    else => break :try_vs7_key,
                };

                if (path_maybe_with_trailing_slash.len > std.fs.max_path_bytes or !std.fs.path.isAbsolute(path_maybe_with_trailing_slash)) {
                    allocator.free(path_maybe_with_trailing_slash);
                    break :try_vs7_key;
                }

                var path = std.ArrayList(u8).fromOwnedSlice(allocator, path_maybe_with_trailing_slash);
                errdefer path.deinit();

                // String might contain trailing slash, so trim it here
                if (path.items.len > "C:\\".len and path.getLast() == '\\') _ = path.pop();
                break :base_path path;
            }
            return error.PathNotFound;
        };
        errdefer base_path.deinit();

        try base_path.appendSlice("\\VC\\lib\\");
        try base_path.appendSlice(switch (arch) {
            .thumb => "arm",
            .aarch64 => "arm64",
            .x86 => "", //x86 is in the root of the Lib folder
            .x86_64 => "amd64",
            else => unreachable,
        });

        if (!verifyLibDir(base_path.items)) {
            return error.PathNotFound;
        }

        const full_path = try base_path.toOwnedSlice();
        return full_path;
    }

    fn verifyLibDir(lib_dir_path: []const u8) bool {
        std.debug.assert(std.fs.path.isAbsolute(lib_dir_path)); // should be already handled in `findVia*`

        var dir = std.fs.openDirAbsolute(lib_dir_path, .{}) catch return false;
        defer dir.close();

        const stat = dir.statFile("vcruntime.lib") catch return false;
        if (stat.kind != .file)
            return false;

        return true;
    }

    /// Find path to MSVC's `lib/` directory.
    /// Caller owns the result.
    pub fn find(allocator: std.mem.Allocator, arch: std.Target.Cpu.Arch) error{ OutOfMemory, MsvcLibDirNotFound }![]const u8 {
        const full_path = MsvcLibDir.findViaCOM(allocator, arch) catch |err1| switch (err1) {
            error.OutOfMemory => return error.OutOfMemory,
            error.PathNotFound => MsvcLibDir.findViaRegistry(allocator, arch) catch |err2| switch (err2) {
                error.OutOfMemory => return error.OutOfMemory,
                error.PathNotFound => MsvcLibDir.findViaVs7Key(allocator, arch) catch |err3| switch (err3) {
                    error.OutOfMemory => return error.OutOfMemory,
                    error.PathNotFound => return error.MsvcLibDirNotFound,
                },
            },
        };
        errdefer allocator.free(full_path);

        return full_path;
    }
};<|MERGE_RESOLUTION|>--- conflicted
+++ resolved
@@ -1,11 +1,7 @@
 const WindowsSdk = @This();
 const builtin = @import("builtin");
 const std = @import("std");
-<<<<<<< HEAD
-const Writer = std.io.Writer;
-=======
 const Writer = std.Io.Writer;
->>>>>>> 7c7e081c
 
 windows10sdk: ?Installation,
 windows81sdk: ?Installation,
@@ -764,21 +760,13 @@
         while (instances_dir_it.next() catch return error.PathNotFound) |entry| {
             if (entry.kind != .directory) continue;
 
-<<<<<<< HEAD
-            var bw: Writer = .fixed(&state_subpath_buf);
-=======
             var writer: Writer = .fixed(&state_subpath_buf);
->>>>>>> 7c7e081c
-
-            bw.writeAll(entry.name) catch unreachable;
-            bw.writeByte(std.fs.path.sep) catch unreachable;
-            bw.writeAll("state.json") catch unreachable;
-
-<<<<<<< HEAD
-            const json_contents = instances_dir.readFileAlloc(allocator, bw.getWritten(), std.math.maxInt(usize)) catch continue;
-=======
+
+            writer.writeAll(entry.name) catch unreachable;
+            writer.writeByte(std.fs.path.sep) catch unreachable;
+            writer.writeAll("state.json") catch unreachable;
+
             const json_contents = instances_dir.readFileAlloc(allocator, writer.buffered(), std.math.maxInt(usize)) catch continue;
->>>>>>> 7c7e081c
             defer allocator.free(json_contents);
 
             var parsed = std.json.parseFromSlice(std.json.Value, allocator, json_contents, .{}) catch continue;
