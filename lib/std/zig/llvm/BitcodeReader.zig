const BitcodeReader = @This();

const std = @import("../../std.zig");
const assert = std.debug.assert;

allocator: std.mem.Allocator,
record_arena: std.heap.ArenaAllocator.State,
reader: *std.Io.Reader,
keep_names: bool,
bit_buffer: u32,
bit_offset: u5,
stack: std.ArrayListUnmanaged(State),
block_info: std.AutoHashMapUnmanaged(u32, Block.Info),

pub const Item = union(enum) {
    start_block: Block,
    record: Record,
    end_block: Block,
};

pub const Block = struct {
    name: []const u8,
    id: u32,
    len: u32,

    const block_info: u32 = 0;
    const first_reserved: u32 = 1;
    const last_standard: u32 = 7;

    const Info = struct {
        block_name: []const u8,
        record_names: std.AutoHashMapUnmanaged(u32, []const u8),
        abbrevs: Abbrev.Store,

        const default: Info = .{
            .block_name = &.{},
            .record_names = .{},
            .abbrevs = .{ .abbrevs = .{} },
        };

        const set_bid_id: u32 = 1;
        const block_name_id: u32 = 2;
        const set_record_name_id: u32 = 3;

        fn deinit(info: *Info, allocator: std.mem.Allocator) void {
            allocator.free(info.block_name);
            var record_names_it = info.record_names.valueIterator();
            while (record_names_it.next()) |record_name| allocator.free(record_name.*);
            info.record_names.deinit(allocator);
            info.abbrevs.deinit(allocator);
            info.* = undefined;
        }
    };
};

pub const Record = struct {
    name: []const u8,
    id: u32,
    operands: []const u64,
    blob: []const u8,

    fn toOwnedAbbrev(record: Record, allocator: std.mem.Allocator) !Abbrev {
        var operands = std.ArrayList(Abbrev.Operand).init(allocator);
        defer operands.deinit();

        assert(record.id == Abbrev.Builtin.define_abbrev.toRecordId());
        var i: usize = 0;
        while (i < record.operands.len) switch (record.operands[i]) {
            Abbrev.Operand.literal_id => {
                try operands.append(.{ .literal = record.operands[i + 1] });
                i += 2;
            },
            @intFromEnum(Abbrev.Operand.Encoding.fixed) => {
                try operands.append(.{ .encoding = .{ .fixed = @intCast(record.operands[i + 1]) } });
                i += 2;
            },
            @intFromEnum(Abbrev.Operand.Encoding.vbr) => {
                try operands.append(.{ .encoding = .{ .vbr = @intCast(record.operands[i + 1]) } });
                i += 2;
            },
            @intFromEnum(Abbrev.Operand.Encoding.array) => {
                try operands.append(.{ .encoding = .{ .array = 6 } });
                i += 1;
            },
            @intFromEnum(Abbrev.Operand.Encoding.char6) => {
                try operands.append(.{ .encoding = .char6 });
                i += 1;
            },
            @intFromEnum(Abbrev.Operand.Encoding.blob) => {
                try operands.append(.{ .encoding = .{ .blob = 6 } });
                i += 1;
            },
            else => unreachable,
        };

        return .{ .operands = try operands.toOwnedSlice() };
    }
};

pub const InitOptions = struct {
    reader: *std.Io.Reader,
    keep_names: bool = false,
};
pub fn init(allocator: std.mem.Allocator, options: InitOptions) BitcodeReader {
    return .{
        .allocator = allocator,
        .record_arena = .{},
        .reader = options.reader,
        .keep_names = options.keep_names,
        .bit_buffer = 0,
        .bit_offset = 0,
        .stack = .{},
        .block_info = .{},
    };
}

pub fn deinit(bc: *BitcodeReader) void {
    var block_info_it = bc.block_info.valueIterator();
    while (block_info_it.next()) |block_info| block_info.deinit(bc.allocator);
    bc.block_info.deinit(bc.allocator);
    for (bc.stack.items) |*state| state.deinit(bc.allocator);
    bc.stack.deinit(bc.allocator);
    bc.record_arena.promote(bc.allocator).deinit();
    bc.* = undefined;
}

pub fn checkMagic(bc: *BitcodeReader, magic: *const [4]u8) !void {
    var buffer: [4]u8 = undefined;
    try bc.readBytes(&buffer);
    if (!std.mem.eql(u8, &buffer, magic)) return error.InvalidMagic;

    try bc.startBlock(null, 2);
    try bc.block_info.put(bc.allocator, Block.block_info, Block.Info.default);
}

pub fn next(bc: *BitcodeReader) !?Item {
    while (true) {
        const record = (try bc.nextRecord()) orelse
            return if (bc.stack.items.len > 1) error.EndOfStream else null;
        switch (record.id) {
            else => return .{ .record = record },
            Abbrev.Builtin.end_block.toRecordId() => {
                const block_id = bc.stack.items[bc.stack.items.len - 1].block_id.?;
                try bc.endBlock();
                return .{ .end_block = .{
                    .name = if (bc.block_info.get(block_id)) |block_info|
                        block_info.block_name
                    else
                        &.{},
                    .id = block_id,
                    .len = 0,
                } };
            },
            Abbrev.Builtin.enter_subblock.toRecordId() => {
                const block_id: u32 = @intCast(record.operands[0]);
                switch (block_id) {
                    Block.block_info => try bc.parseBlockInfoBlock(),
                    Block.first_reserved...Block.last_standard => return error.UnsupportedBlockId,
                    else => {
                        try bc.startBlock(block_id, @intCast(record.operands[1]));
                        return .{ .start_block = .{
                            .name = if (bc.block_info.get(block_id)) |block_info|
                                block_info.block_name
                            else
                                &.{},
                            .id = block_id,
                            .len = @intCast(record.operands[2]),
                        } };
                    },
                }
            },
            Abbrev.Builtin.define_abbrev.toRecordId() => try bc.stack.items[bc.stack.items.len - 1]
                .abbrevs.addOwnedAbbrev(bc.allocator, try record.toOwnedAbbrev(bc.allocator)),
        }
    }
}

pub fn skipBlock(bc: *BitcodeReader, block: Block) !void {
    assert(bc.bit_offset == 0);
<<<<<<< HEAD
    try bc.reader.discard(4 * @as(u34, block.len));
=======
    try bc.reader.discardAll(4 * @as(u34, block.len));
>>>>>>> 7c7e081c
    try bc.endBlock();
}

fn nextRecord(bc: *BitcodeReader) !?Record {
    const state = &bc.stack.items[bc.stack.items.len - 1];
    const abbrev_id = bc.readFixed(u32, state.abbrev_id_width) catch |err| switch (err) {
        error.EndOfStream => return null,
        else => |e| return e,
    };
    if (abbrev_id >= state.abbrevs.abbrevs.items.len) return error.InvalidAbbrevId;
    const abbrev = state.abbrevs.abbrevs.items[abbrev_id];

    var record_arena = bc.record_arena.promote(bc.allocator);
    defer bc.record_arena = record_arena.state;
    _ = record_arena.reset(.retain_capacity);

    var operands = try std.ArrayList(u64).initCapacity(record_arena.allocator(), abbrev.operands.len);
    var blob = std.ArrayList(u8).init(record_arena.allocator());
    for (abbrev.operands, 0..) |abbrev_operand, abbrev_operand_i| switch (abbrev_operand) {
        .literal => |value| operands.appendAssumeCapacity(value),
        .encoding => |abbrev_encoding| switch (abbrev_encoding) {
            .fixed => |width| operands.appendAssumeCapacity(try bc.readFixed(u64, width)),
            .vbr => |width| operands.appendAssumeCapacity(try bc.readVbr(u64, width)),
            .array => |len_width| {
                assert(abbrev_operand_i + 2 == abbrev.operands.len);
                const len: usize = @intCast(try bc.readVbr(u32, len_width));
                try operands.ensureUnusedCapacity(len);
                for (0..len) |_| switch (abbrev.operands[abbrev.operands.len - 1]) {
                    .literal => |elem_value| operands.appendAssumeCapacity(elem_value),
                    .encoding => |elem_encoding| switch (elem_encoding) {
                        .fixed => |elem_width| operands.appendAssumeCapacity(try bc.readFixed(u64, elem_width)),
                        .vbr => |elem_width| operands.appendAssumeCapacity(try bc.readVbr(u64, elem_width)),
                        .array, .blob => return error.InvalidArrayElement,
                        .char6 => operands.appendAssumeCapacity(try bc.readChar6()),
                    },
                    .align_32_bits, .block_len => return error.UnsupportedArrayElement,
                    .abbrev_op => switch (try bc.readFixed(u1, 1)) {
                        1 => try operands.appendSlice(&.{
                            Abbrev.Operand.literal_id,
                            try bc.readVbr(u64, 8),
                        }),
                        0 => {
                            const encoding: Abbrev.Operand.Encoding =
                                @enumFromInt(try bc.readFixed(u3, 3));
                            try operands.append(@intFromEnum(encoding));
                            switch (encoding) {
                                .fixed, .vbr => try operands.append(try bc.readVbr(u7, 5)),
                                .array, .char6, .blob => {},
                                _ => return error.UnsuportedAbbrevEncoding,
                            }
                        },
                    },
                };
                break;
            },
            .char6 => operands.appendAssumeCapacity(try bc.readChar6()),
            .blob => |len_width| {
                assert(abbrev_operand_i + 1 == abbrev.operands.len);
                const len = std.math.cast(usize, try bc.readVbr(u32, len_width)) orelse
                    return error.Overflow;
                bc.align32Bits();
                try bc.readBytes(try blob.addManyAsSlice(len));
                bc.align32Bits();
            },
        },
        .align_32_bits => bc.align32Bits(),
        .block_len => operands.appendAssumeCapacity(try bc.read32Bits()),
        .abbrev_op => unreachable,
    };
    return .{
        .name = name: {
            if (operands.items.len < 1) break :name &.{};
            const record_id = std.math.cast(u32, operands.items[0]) orelse break :name &.{};
            if (state.block_id) |block_id| {
                if (bc.block_info.get(block_id)) |block_info| {
                    break :name block_info.record_names.get(record_id) orelse break :name &.{};
                }
            }
            break :name &.{};
        },
        .id = std.math.cast(u32, operands.items[0]) orelse return error.InvalidRecordId,
        .operands = operands.items[1..],
        .blob = blob.items,
    };
}

fn startBlock(bc: *BitcodeReader, block_id: ?u32, new_abbrev_len: u6) !void {
    const abbrevs = if (block_id) |id|
        if (bc.block_info.get(id)) |block_info| block_info.abbrevs.abbrevs.items else &.{}
    else
        &.{};

    const state = try bc.stack.addOne(bc.allocator);
    state.* = .{
        .block_id = block_id,
        .abbrev_id_width = new_abbrev_len,
        .abbrevs = .{ .abbrevs = .{} },
    };
    try state.abbrevs.abbrevs.ensureTotalCapacity(
        bc.allocator,
        @typeInfo(Abbrev.Builtin).@"enum".fields.len + abbrevs.len,
    );

    assert(state.abbrevs.abbrevs.items.len == @intFromEnum(Abbrev.Builtin.end_block));
    try state.abbrevs.addAbbrevAssumeCapacity(bc.allocator, .{
        .operands = &.{
            .{ .literal = Abbrev.Builtin.end_block.toRecordId() },
            .align_32_bits,
        },
    });
    assert(state.abbrevs.abbrevs.items.len == @intFromEnum(Abbrev.Builtin.enter_subblock));
    try state.abbrevs.addAbbrevAssumeCapacity(bc.allocator, .{
        .operands = &.{
            .{ .literal = Abbrev.Builtin.enter_subblock.toRecordId() },
            .{ .encoding = .{ .vbr = 8 } }, // blockid
            .{ .encoding = .{ .vbr = 4 } }, // newabbrevlen
            .align_32_bits,
            .block_len,
        },
    });
    assert(state.abbrevs.abbrevs.items.len == @intFromEnum(Abbrev.Builtin.define_abbrev));
    try state.abbrevs.addAbbrevAssumeCapacity(bc.allocator, .{
        .operands = &.{
            .{ .literal = Abbrev.Builtin.define_abbrev.toRecordId() },
            .{ .encoding = .{ .array = 5 } }, // numabbrevops
            .abbrev_op,
        },
    });
    assert(state.abbrevs.abbrevs.items.len == @intFromEnum(Abbrev.Builtin.unabbrev_record));
    try state.abbrevs.addAbbrevAssumeCapacity(bc.allocator, .{
        .operands = &.{
            .{ .encoding = .{ .vbr = 6 } }, // code
            .{ .encoding = .{ .array = 6 } }, // numops
            .{ .encoding = .{ .vbr = 6 } }, // ops
        },
    });
    assert(state.abbrevs.abbrevs.items.len == @typeInfo(Abbrev.Builtin).@"enum".fields.len);
    for (abbrevs) |abbrev| try state.abbrevs.addAbbrevAssumeCapacity(bc.allocator, abbrev);
}

fn endBlock(bc: *BitcodeReader) !void {
    if (bc.stack.items.len == 0) return error.InvalidEndBlock;
    bc.stack.items[bc.stack.items.len - 1].deinit(bc.allocator);
    bc.stack.items.len -= 1;
}

fn parseBlockInfoBlock(bc: *BitcodeReader) !void {
    var block_id: ?u32 = null;
    while (true) {
        const record = (try bc.nextRecord()) orelse return error.EndOfStream;
        switch (record.id) {
            Abbrev.Builtin.end_block.toRecordId() => break,
            Abbrev.Builtin.define_abbrev.toRecordId() => {
                const gop = try bc.block_info.getOrPut(bc.allocator, block_id orelse
                    return error.UnspecifiedBlockId);
                if (!gop.found_existing) gop.value_ptr.* = Block.Info.default;
                try gop.value_ptr.abbrevs.addOwnedAbbrev(
                    bc.allocator,
                    try record.toOwnedAbbrev(bc.allocator),
                );
            },
            Block.Info.set_bid_id => block_id = std.math.cast(u32, record.operands[0]) orelse
                return error.Overflow,
            Block.Info.block_name_id => if (bc.keep_names) {
                const gop = try bc.block_info.getOrPut(bc.allocator, block_id orelse
                    return error.UnspecifiedBlockId);
                if (!gop.found_existing) gop.value_ptr.* = Block.Info.default;
                const name = try bc.allocator.alloc(u8, record.operands.len);
                errdefer bc.allocator.free(name);
                for (name, record.operands) |*byte, operand|
                    byte.* = std.math.cast(u8, operand) orelse return error.InvalidName;
                gop.value_ptr.block_name = name;
            },
            Block.Info.set_record_name_id => if (bc.keep_names) {
                const gop = try bc.block_info.getOrPut(bc.allocator, block_id orelse
                    return error.UnspecifiedBlockId);
                if (!gop.found_existing) gop.value_ptr.* = Block.Info.default;
                const name = try bc.allocator.alloc(u8, record.operands.len - 1);
                errdefer bc.allocator.free(name);
                for (name, record.operands[1..]) |*byte, operand|
                    byte.* = std.math.cast(u8, operand) orelse return error.InvalidName;
                try gop.value_ptr.record_names.put(
                    bc.allocator,
                    std.math.cast(u32, record.operands[0]) orelse return error.Overflow,
                    name,
                );
            },
            else => return error.UnsupportedBlockInfoRecord,
        }
    }
}

fn align32Bits(bc: *BitcodeReader) void {
    bc.bit_offset = 0;
}

fn read32Bits(bc: *BitcodeReader) !u32 {
    assert(bc.bit_offset == 0);
    return bc.reader.takeInt(u32, .little);
}

fn readBytes(bc: *BitcodeReader, bytes: []u8) !void {
    assert(bc.bit_offset == 0);
    try bc.reader.readSliceAll(bytes);

    const trailing_bytes = bytes.len % 4;
    if (trailing_bytes > 0) {
        var bit_buffer: [4]u8 = @splat(0);
        try bc.reader.readSliceAll(bit_buffer[trailing_bytes..]);
        bc.bit_buffer = std.mem.readInt(u32, &bit_buffer, .little);
        bc.bit_offset = @intCast(8 * trailing_bytes);
    }
}

fn readFixed(bc: *BitcodeReader, comptime T: type, bits: u7) !T {
    var result: T = 0;
    var shift: std.math.Log2IntCeil(T) = 0;
    var remaining = bits;
    while (remaining > 0) {
        if (bc.bit_offset == 0) bc.bit_buffer = try bc.read32Bits();
        const chunk_len = @min(@as(u6, 32) - bc.bit_offset, remaining);
        const chunk_mask = @as(u32, std.math.maxInt(u32)) >> @intCast(32 - chunk_len);
        result |= @as(T, @intCast(bc.bit_buffer >> bc.bit_offset & chunk_mask)) << @intCast(shift);
        shift += @intCast(chunk_len);
        remaining -= chunk_len;
        bc.bit_offset = @truncate(bc.bit_offset + chunk_len);
    }
    return result;
}

fn readVbr(bc: *BitcodeReader, comptime T: type, bits: u7) !T {
    const chunk_bits: u6 = @intCast(bits - 1);
    const chunk_msb = @as(u64, 1) << chunk_bits;

    var result: u64 = 0;
    var shift: u6 = 0;
    while (true) {
        const chunk = try bc.readFixed(u64, bits);
        result |= (chunk & (chunk_msb - 1)) << shift;
        if (chunk & chunk_msb == 0) break;
        shift += chunk_bits;
    }
    return @intCast(result);
}

fn readChar6(bc: *BitcodeReader) !u8 {
    return switch (try bc.readFixed(u6, 6)) {
        0...25 => |c| @as(u8, c - 0) + 'a',
        26...51 => |c| @as(u8, c - 26) + 'A',
        52...61 => |c| @as(u8, c - 52) + '0',
        62 => '.',
        63 => '_',
    };
}

const State = struct {
    block_id: ?u32,
    abbrev_id_width: u6,
    abbrevs: Abbrev.Store,

    fn deinit(state: *State, allocator: std.mem.Allocator) void {
        state.abbrevs.deinit(allocator);
        state.* = undefined;
    }
};

const Abbrev = struct {
    operands: []const Operand,

    const Builtin = enum(u2) {
        end_block,
        enter_subblock,
        define_abbrev,
        unabbrev_record,

        const first_record_id: u32 = std.math.maxInt(u32) - @typeInfo(Builtin).@"enum".fields.len + 1;
        fn toRecordId(builtin: Builtin) u32 {
            return first_record_id + @intFromEnum(builtin);
        }
    };

    const Operand = union(enum) {
        literal: u64,
        encoding: union(Encoding) {
            fixed: u7,
            vbr: u6,
            array: u3,
            char6,
            blob: u3,
        },
        align_32_bits,
        block_len,
        abbrev_op,

        const literal_id = std.math.maxInt(u64);
        const Encoding = enum(u3) {
            fixed = 1,
            vbr = 2,
            array = 3,
            char6 = 4,
            blob = 5,
            _,
        };
    };

    const Store = struct {
        abbrevs: std.ArrayListUnmanaged(Abbrev),

        fn deinit(store: *Store, allocator: std.mem.Allocator) void {
            for (store.abbrevs.items) |abbrev| allocator.free(abbrev.operands);
            store.abbrevs.deinit(allocator);
            store.* = undefined;
        }

        fn addAbbrev(store: *Store, allocator: std.mem.Allocator, abbrev: Abbrev) !void {
            try store.ensureUnusedCapacity(allocator, 1);
            store.addAbbrevAssumeCapacity(abbrev);
        }

        fn addAbbrevAssumeCapacity(store: *Store, allocator: std.mem.Allocator, abbrev: Abbrev) !void {
            store.abbrevs.appendAssumeCapacity(.{
                .operands = try allocator.dupe(Abbrev.Operand, abbrev.operands),
            });
        }

        fn addOwnedAbbrev(store: *Store, allocator: std.mem.Allocator, abbrev: Abbrev) !void {
            try store.abbrevs.ensureUnusedCapacity(allocator, 1);
            store.addOwnedAbbrevAssumeCapacity(abbrev);
        }

        fn addOwnedAbbrevAssumeCapacity(store: *Store, abbrev: Abbrev) void {
            store.abbrevs.appendAssumeCapacity(abbrev);
        }
    };
<<<<<<< HEAD
};
=======
};

test {
    _ = &skipBlock;
}
>>>>>>> 7c7e081c
<|MERGE_RESOLUTION|>--- conflicted
+++ resolved
@@ -177,11 +177,7 @@
 
 pub fn skipBlock(bc: *BitcodeReader, block: Block) !void {
     assert(bc.bit_offset == 0);
-<<<<<<< HEAD
-    try bc.reader.discard(4 * @as(u34, block.len));
-=======
     try bc.reader.discardAll(4 * @as(u34, block.len));
->>>>>>> 7c7e081c
     try bc.endBlock();
 }
 
@@ -516,12 +512,8 @@
             store.abbrevs.appendAssumeCapacity(abbrev);
         }
     };
-<<<<<<< HEAD
-};
-=======
 };
 
 test {
     _ = &skipBlock;
-}
->>>>>>> 7c7e081c
+}