const std = @import("std");
const Allocator = std.mem.Allocator;

const build_options = @import("build_options");
const Zcu = @import("../Zcu.zig");
const Value = @import("../Value.zig");
const Type = @import("../Type.zig");
const Air = @import("../Air.zig");
const InternPool = @import("../InternPool.zig");

pub fn write(air: Air, stream: *std.io.Writer, pt: Zcu.PerThread, liveness: ?Air.Liveness) void {
    comptime std.debug.assert(build_options.enable_debug_extensions);
    const instruction_bytes = air.instructions.len *
        // Here we don't use @sizeOf(Air.Inst.Data) because it would include
        // the debug safety tag but we want to measure release size.
        (@sizeOf(Air.Inst.Tag) + 8);
    const extra_bytes = air.extra.items.len * @sizeOf(u32);
    const tomb_bytes = if (liveness) |l| l.tomb_bits.len * @sizeOf(usize) else 0;
    const liveness_extra_bytes = if (liveness) |l| l.extra.len * @sizeOf(u32) else 0;
    const liveness_special_bytes = if (liveness) |l| l.special.count() * 8 else 0;
    const total_bytes = @sizeOf(Air) + instruction_bytes + extra_bytes +
        @sizeOf(Air.Liveness) + liveness_extra_bytes +
        liveness_special_bytes + tomb_bytes;

    // zig fmt: off
    stream.print(
        \\# Total AIR+Liveness bytes: {Bi}
        \\# AIR Instructions:         {d} ({Bi})
        \\# AIR Extra Data:           {d} ({Bi})
        \\# Liveness tomb_bits:       {Bi}
        \\# Liveness Extra Data:      {d} ({Bi})
        \\# Liveness special table:   {d} ({Bi})
        \\
    , .{
        total_bytes,
        air.instructions.len, instruction_bytes,
        air.extra.items.len, extra_bytes,
        tomb_bytes,
        if (liveness) |l| l.extra.len else 0, liveness_extra_bytes,
        if (liveness) |l| l.special.count() else 0, liveness_special_bytes,
    }) catch return;
    // zig fmt: on

    var writer: Writer = .{
        .pt = pt,
        .gpa = pt.zcu.gpa,
        .air = air,
        .liveness = liveness,
        .indent = 2,
        .skip_body = false,
    };
    writer.writeBody(stream, air.getMainBody()) catch return;
}

pub fn writeInst(
    air: Air,
    stream: *std.io.Writer,
    inst: Air.Inst.Index,
    pt: Zcu.PerThread,
    liveness: ?Air.Liveness,
) void {
    comptime std.debug.assert(build_options.enable_debug_extensions);
    var writer: Writer = .{
        .pt = pt,
        .gpa = pt.zcu.gpa,
        .air = air,
        .liveness = liveness,
        .indent = 2,
        .skip_body = true,
    };
    writer.writeInst(stream, inst) catch return;
}

pub fn dump(air: Air, pt: Zcu.PerThread, liveness: ?Air.Liveness) void {
    const stderr_bw = std.debug.lockStderrWriter(&.{});
    defer std.debug.unlockStderrWriter();
    air.write(stderr_bw, pt, liveness);
}

pub fn dumpInst(air: Air, inst: Air.Inst.Index, pt: Zcu.PerThread, liveness: ?Air.Liveness) void {
    const stderr_bw = std.debug.lockStderrWriter(&.{});
    defer std.debug.unlockStderrWriter();
    air.writeInst(stderr_bw, inst, pt, liveness);
}

const Writer = struct {
    pt: Zcu.PerThread,
    gpa: Allocator,
    air: Air,
    liveness: ?Air.Liveness,
    indent: usize,
    skip_body: bool,

    const Error = std.io.Writer.Error;

    fn writeBody(w: *Writer, s: *std.io.Writer, body: []const Air.Inst.Index) Error!void {
        for (body) |inst| {
            try w.writeInst(s, inst);
            try s.writeByte('\n');
        }
    }

    fn writeInst(w: *Writer, s: *std.io.Writer, inst: Air.Inst.Index) Error!void {
        const tag = w.air.instructions.items(.tag)[@intFromEnum(inst)];
        try s.splatByteAll(' ', w.indent);
        try s.print("{f}{c}= {s}(", .{
            inst,
            @as(u8, if (if (w.liveness) |liveness| liveness.isUnused(inst) else false) '!' else ' '),
            @tagName(tag),
        });
        switch (tag) {
            .add,
            .add_optimized,
            .add_safe,
            .add_wrap,
            .add_sat,
            .sub,
            .sub_optimized,
            .sub_safe,
            .sub_wrap,
            .sub_sat,
            .mul,
            .mul_optimized,
            .mul_safe,
            .mul_wrap,
            .mul_sat,
            .div_float,
            .div_trunc,
            .div_floor,
            .div_exact,
            .rem,
            .mod,
            .bit_and,
            .bit_or,
            .xor,
            .cmp_lt,
            .cmp_lte,
            .cmp_eq,
            .cmp_gte,
            .cmp_gt,
            .cmp_neq,
            .bool_and,
            .bool_or,
            .store,
            .store_safe,
            .array_elem_val,
            .slice_elem_val,
            .ptr_elem_val,
            .shl,
            .shl_exact,
            .shl_sat,
            .shr,
            .shr_exact,
            .set_union_tag,
            .min,
            .max,
            .div_float_optimized,
            .div_trunc_optimized,
            .div_floor_optimized,
            .div_exact_optimized,
            .rem_optimized,
            .mod_optimized,
            .cmp_lt_optimized,
            .cmp_lte_optimized,
            .cmp_eq_optimized,
            .cmp_gte_optimized,
            .cmp_gt_optimized,
            .cmp_neq_optimized,
            .memcpy,
            .memmove,
            .memset,
            .memset_safe,
            => try w.writeBinOp(s, inst),

            .is_null,
            .is_non_null,
            .is_null_ptr,
            .is_non_null_ptr,
            .is_err,
            .is_non_err,
            .is_err_ptr,
            .is_non_err_ptr,
            .ret,
            .ret_safe,
            .ret_load,
            .is_named_enum_value,
            .tag_name,
            .error_name,
            .sqrt,
            .sin,
            .cos,
            .tan,
            .exp,
            .exp2,
            .log,
            .log2,
            .log10,
            .floor,
            .ceil,
            .round,
            .trunc_float,
            .neg,
            .neg_optimized,
            .cmp_lt_errors_len,
            .set_err_return_trace,
            .c_va_end,
            => try w.writeUnOp(s, inst),

            .trap,
            .breakpoint,
            .dbg_empty_stmt,
            .unreach,
            .ret_addr,
            .frame_addr,
            .save_err_return_trace_index,
            => try w.writeNoOp(s, inst),

            .alloc,
            .ret_ptr,
            .err_return_trace,
            .c_va_start,
            => try w.writeTy(s, inst),

            .arg => try w.writeArg(s, inst),

            .not,
            .bitcast,
            .load,
            .fptrunc,
            .fpext,
            .intcast,
            .intcast_safe,
            .trunc,
            .optional_payload,
            .optional_payload_ptr,
            .optional_payload_ptr_set,
            .errunion_payload_ptr_set,
            .wrap_optional,
            .unwrap_errunion_payload,
            .unwrap_errunion_err,
            .unwrap_errunion_payload_ptr,
            .unwrap_errunion_err_ptr,
            .wrap_errunion_payload,
            .wrap_errunion_err,
            .slice_ptr,
            .slice_len,
            .ptr_slice_len_ptr,
            .ptr_slice_ptr_ptr,
            .struct_field_ptr_index_0,
            .struct_field_ptr_index_1,
            .struct_field_ptr_index_2,
            .struct_field_ptr_index_3,
            .array_to_slice,
            .float_from_int,
            .splat,
            .int_from_float,
            .int_from_float_optimized,
            .int_from_float_safe,
            .int_from_float_optimized_safe,
            .get_union_tag,
            .clz,
            .ctz,
            .popcount,
            .byte_swap,
            .bit_reverse,
            .abs,
            .error_set_has_value,
            .addrspace_cast,
            .c_va_arg,
            .c_va_copy,
            => try w.writeTyOp(s, inst),

            .block, .dbg_inline_block => try w.writeBlock(s, tag, inst),

            .loop => try w.writeLoop(s, inst),

            .slice,
            .slice_elem_ptr,
            .ptr_elem_ptr,
            .ptr_add,
            .ptr_sub,
            .add_with_overflow,
            .sub_with_overflow,
            .mul_with_overflow,
            .shl_with_overflow,
            => try w.writeTyPlBin(s, inst),

            .call,
            .call_always_tail,
            .call_never_tail,
            .call_never_inline,
            => try w.writeCall(s, inst),

            .dbg_var_ptr,
            .dbg_var_val,
            .dbg_arg_inline,
            => try w.writeDbgVar(s, inst),

            .struct_field_ptr => try w.writeStructField(s, inst),
            .struct_field_val => try w.writeStructField(s, inst),
            .inferred_alloc => @panic("TODO"),
            .inferred_alloc_comptime => @panic("TODO"),
            .assembly => try w.writeAssembly(s, inst),
            .dbg_stmt => try w.writeDbgStmt(s, inst),

            .aggregate_init => try w.writeAggregateInit(s, inst),
            .union_init => try w.writeUnionInit(s, inst),
            .br => try w.writeBr(s, inst),
            .switch_dispatch => try w.writeBr(s, inst),
            .repeat => try w.writeRepeat(s, inst),
            .cond_br => try w.writeCondBr(s, inst),
            .@"try", .try_cold => try w.writeTry(s, inst),
            .try_ptr, .try_ptr_cold => try w.writeTryPtr(s, inst),
            .loop_switch_br, .switch_br => try w.writeSwitchBr(s, inst),
            .cmpxchg_weak, .cmpxchg_strong => try w.writeCmpxchg(s, inst),
            .atomic_load => try w.writeAtomicLoad(s, inst),
            .prefetch => try w.writePrefetch(s, inst),
            .atomic_store_unordered => try w.writeAtomicStore(s, inst, .unordered),
            .atomic_store_monotonic => try w.writeAtomicStore(s, inst, .monotonic),
            .atomic_store_release => try w.writeAtomicStore(s, inst, .release),
            .atomic_store_seq_cst => try w.writeAtomicStore(s, inst, .seq_cst),
            .atomic_rmw => try w.writeAtomicRmw(s, inst),
            .field_parent_ptr => try w.writeFieldParentPtr(s, inst),
            .wasm_memory_size => try w.writeWasmMemorySize(s, inst),
            .wasm_memory_grow => try w.writeWasmMemoryGrow(s, inst),
            .mul_add => try w.writeMulAdd(s, inst),
            .select => try w.writeSelect(s, inst),
            .shuffle_one => try w.writeShuffleOne(s, inst),
            .shuffle_two => try w.writeShuffleTwo(s, inst),
            .reduce, .reduce_optimized => try w.writeReduce(s, inst),
            .cmp_vector, .cmp_vector_optimized => try w.writeCmpVector(s, inst),
            .vector_store_elem => try w.writeVectorStoreElem(s, inst),
            .runtime_nav_ptr => try w.writeRuntimeNavPtr(s, inst),

            .work_item_id,
            .work_group_size,
            .work_group_id,
            => try w.writeWorkDimension(s, inst),
        }
        try s.writeByte(')');
    }

    fn writeBinOp(w: *Writer, s: *std.io.Writer, inst: Air.Inst.Index) Error!void {
        const bin_op = w.air.instructions.items(.data)[@intFromEnum(inst)].bin_op;
        try w.writeOperand(s, inst, 0, bin_op.lhs);
        try s.writeAll(", ");
        try w.writeOperand(s, inst, 1, bin_op.rhs);
    }

    fn writeUnOp(w: *Writer, s: *std.io.Writer, inst: Air.Inst.Index) Error!void {
        const un_op = w.air.instructions.items(.data)[@intFromEnum(inst)].un_op;
        try w.writeOperand(s, inst, 0, un_op);
    }

    fn writeNoOp(w: *Writer, s: *std.io.Writer, inst: Air.Inst.Index) Error!void {
        _ = w;
        _ = s;
        _ = inst;
        // no-op, no argument to write
    }

    fn writeType(w: *Writer, s: *std.io.Writer, ty: Type) !void {
        return ty.print(s, w.pt);
    }

    fn writeTy(w: *Writer, s: *std.io.Writer, inst: Air.Inst.Index) Error!void {
        const ty = w.air.instructions.items(.data)[@intFromEnum(inst)].ty;
        try w.writeType(s, ty);
    }

    fn writeArg(w: *Writer, s: *std.io.Writer, inst: Air.Inst.Index) Error!void {
        const arg = w.air.instructions.items(.data)[@intFromEnum(inst)].arg;
        try w.writeType(s, arg.ty.toType());
        try s.print(", {d}", .{arg.zir_param_index});
    }

    fn writeTyOp(w: *Writer, s: *std.io.Writer, inst: Air.Inst.Index) Error!void {
        const ty_op = w.air.instructions.items(.data)[@intFromEnum(inst)].ty_op;
        try w.writeType(s, ty_op.ty.toType());
        try s.writeAll(", ");
        try w.writeOperand(s, inst, 0, ty_op.operand);
    }

    fn writeBlock(w: *Writer, s: *std.io.Writer, tag: Air.Inst.Tag, inst: Air.Inst.Index) Error!void {
        const ty_pl = w.air.instructions.items(.data)[@intFromEnum(inst)].ty_pl;
        try w.writeType(s, ty_pl.ty.toType());
        const body: []const Air.Inst.Index = @ptrCast(switch (tag) {
            inline .block, .dbg_inline_block => |comptime_tag| body: {
                const extra = w.air.extraData(switch (comptime_tag) {
                    .block => Air.Block,
                    .dbg_inline_block => Air.DbgInlineBlock,
                    else => unreachable,
                }, ty_pl.payload);
                switch (comptime_tag) {
                    .block => {},
                    .dbg_inline_block => {
                        try s.writeAll(", ");
                        try w.writeInstRef(s, Air.internedToRef(extra.data.func), false);
                    },
                    else => unreachable,
                }
                break :body w.air.extra.items[extra.end..][0..extra.data.body_len];
            },
            else => unreachable,
        });
        if (w.skip_body) return s.writeAll(", ...");
        const liveness_block: Air.Liveness.BlockSlices = if (w.liveness) |liveness|
            liveness.getBlock(inst)
        else
            .{ .deaths = &.{} };

        try s.writeAll(", {\n");
        const old_indent = w.indent;
        w.indent += 2;
        try w.writeBody(s, body);
        w.indent = old_indent;
        try s.splatByteAll(' ', w.indent);
        try s.writeAll("}");

        for (liveness_block.deaths) |operand| {
            try s.print(" {f}!", .{operand});
        }
    }

    fn writeLoop(w: *Writer, s: *std.io.Writer, inst: Air.Inst.Index) Error!void {
        const ty_pl = w.air.instructions.items(.data)[@intFromEnum(inst)].ty_pl;
        const extra = w.air.extraData(Air.Block, ty_pl.payload);
        const body: []const Air.Inst.Index = @ptrCast(w.air.extra.items[extra.end..][0..extra.data.body_len]);

        try w.writeType(s, ty_pl.ty.toType());
        if (w.skip_body) return s.writeAll(", ...");
        try s.writeAll(", {\n");
        const old_indent = w.indent;
        w.indent += 2;
        try w.writeBody(s, body);
        w.indent = old_indent;
        try s.splatByteAll(' ', w.indent);
        try s.writeAll("}");
    }

    fn writeAggregateInit(w: *Writer, s: *std.io.Writer, inst: Air.Inst.Index) Error!void {
        const zcu = w.pt.zcu;
        const ty_pl = w.air.instructions.items(.data)[@intFromEnum(inst)].ty_pl;
        const vector_ty = ty_pl.ty.toType();
        const len = @as(usize, @intCast(vector_ty.arrayLen(zcu)));
        const elements = @as([]const Air.Inst.Ref, @ptrCast(w.air.extra.items[ty_pl.payload..][0..len]));

        try w.writeType(s, vector_ty);
        try s.writeAll(", [");
        for (elements, 0..) |elem, i| {
            if (i != 0) try s.writeAll(", ");
            try w.writeOperand(s, inst, i, elem);
        }
        try s.writeAll("]");
    }

    fn writeUnionInit(w: *Writer, s: *std.io.Writer, inst: Air.Inst.Index) Error!void {
        const ty_pl = w.air.instructions.items(.data)[@intFromEnum(inst)].ty_pl;
        const extra = w.air.extraData(Air.UnionInit, ty_pl.payload).data;

        try s.print("{d}, ", .{extra.field_index});
        try w.writeOperand(s, inst, 0, extra.init);
    }

    fn writeStructField(w: *Writer, s: *std.io.Writer, inst: Air.Inst.Index) Error!void {
        const ty_pl = w.air.instructions.items(.data)[@intFromEnum(inst)].ty_pl;
        const extra = w.air.extraData(Air.StructField, ty_pl.payload).data;

        try w.writeOperand(s, inst, 0, extra.struct_operand);
        try s.print(", {d}", .{extra.field_index});
    }

    fn writeTyPlBin(w: *Writer, s: *std.io.Writer, inst: Air.Inst.Index) Error!void {
        const data = w.air.instructions.items(.data);
        const ty_pl = data[@intFromEnum(inst)].ty_pl;
        const extra = w.air.extraData(Air.Bin, ty_pl.payload).data;

        const inst_ty = data[@intFromEnum(inst)].ty_pl.ty.toType();
        try w.writeType(s, inst_ty);
        try s.writeAll(", ");
        try w.writeOperand(s, inst, 0, extra.lhs);
        try s.writeAll(", ");
        try w.writeOperand(s, inst, 1, extra.rhs);
    }

    fn writeCmpxchg(w: *Writer, s: *std.io.Writer, inst: Air.Inst.Index) Error!void {
        const ty_pl = w.air.instructions.items(.data)[@intFromEnum(inst)].ty_pl;
        const extra = w.air.extraData(Air.Cmpxchg, ty_pl.payload).data;

        try w.writeOperand(s, inst, 0, extra.ptr);
        try s.writeAll(", ");
        try w.writeOperand(s, inst, 1, extra.expected_value);
        try s.writeAll(", ");
        try w.writeOperand(s, inst, 2, extra.new_value);
        try s.print(", {s}, {s}", .{
            @tagName(extra.successOrder()), @tagName(extra.failureOrder()),
        });
    }

    fn writeMulAdd(w: *Writer, s: *std.io.Writer, inst: Air.Inst.Index) Error!void {
        const pl_op = w.air.instructions.items(.data)[@intFromEnum(inst)].pl_op;
        const extra = w.air.extraData(Air.Bin, pl_op.payload).data;

        try w.writeOperand(s, inst, 0, extra.lhs);
        try s.writeAll(", ");
        try w.writeOperand(s, inst, 1, extra.rhs);
        try s.writeAll(", ");
        try w.writeOperand(s, inst, 2, pl_op.operand);
    }

    fn writeShuffleOne(w: *Writer, s: *std.io.Writer, inst: Air.Inst.Index) Error!void {
        const unwrapped = w.air.unwrapShuffleOne(w.pt.zcu, inst);
        try w.writeType(s, unwrapped.result_ty);
        try s.writeAll(", ");
        try w.writeOperand(s, inst, 0, unwrapped.operand);
        try s.writeAll(", [");
        for (unwrapped.mask, 0..) |mask_elem, mask_idx| {
            if (mask_idx > 0) try s.writeAll(", ");
            switch (mask_elem.unwrap()) {
                .elem => |idx| try s.print("elem {d}", .{idx}),
                .value => |val| try s.print("val {f}", .{Value.fromInterned(val).fmtValue(w.pt)}),
            }
        }
        try s.writeByte(']');
    }

<<<<<<< HEAD
    fn writeShuffleTwo(w: *Writer, s: anytype, inst: Air.Inst.Index) Error!void {
=======
    fn writeShuffleTwo(w: *Writer, s: *std.io.Writer, inst: Air.Inst.Index) Error!void {
>>>>>>> 43fba5ea
        const unwrapped = w.air.unwrapShuffleTwo(w.pt.zcu, inst);
        try w.writeType(s, unwrapped.result_ty);
        try s.writeAll(", ");
        try w.writeOperand(s, inst, 0, unwrapped.operand_a);
        try s.writeAll(", ");
        try w.writeOperand(s, inst, 1, unwrapped.operand_b);
        try s.writeAll(", [");
        for (unwrapped.mask, 0..) |mask_elem, mask_idx| {
            if (mask_idx > 0) try s.writeAll(", ");
            switch (mask_elem.unwrap()) {
                .a_elem => |idx| try s.print("a_elem {d}", .{idx}),
                .b_elem => |idx| try s.print("b_elem {d}", .{idx}),
                .undef => try s.writeAll("undef"),
            }
        }
        try s.writeByte(']');
    }

    fn writeSelect(w: *Writer, s: *std.io.Writer, inst: Air.Inst.Index) Error!void {
        const zcu = w.pt.zcu;
        const pl_op = w.air.instructions.items(.data)[@intFromEnum(inst)].pl_op;
        const extra = w.air.extraData(Air.Bin, pl_op.payload).data;

        const elem_ty = w.typeOfIndex(inst).childType(zcu);
        try w.writeType(s, elem_ty);
        try s.writeAll(", ");
        try w.writeOperand(s, inst, 0, pl_op.operand);
        try s.writeAll(", ");
        try w.writeOperand(s, inst, 1, extra.lhs);
        try s.writeAll(", ");
        try w.writeOperand(s, inst, 2, extra.rhs);
    }

    fn writeReduce(w: *Writer, s: *std.io.Writer, inst: Air.Inst.Index) Error!void {
        const reduce = w.air.instructions.items(.data)[@intFromEnum(inst)].reduce;

        try w.writeOperand(s, inst, 0, reduce.operand);
        try s.print(", {s}", .{@tagName(reduce.operation)});
    }

    fn writeCmpVector(w: *Writer, s: *std.io.Writer, inst: Air.Inst.Index) Error!void {
        const ty_pl = w.air.instructions.items(.data)[@intFromEnum(inst)].ty_pl;
        const extra = w.air.extraData(Air.VectorCmp, ty_pl.payload).data;

        try s.print("{s}, ", .{@tagName(extra.compareOperator())});
        try w.writeOperand(s, inst, 0, extra.lhs);
        try s.writeAll(", ");
        try w.writeOperand(s, inst, 1, extra.rhs);
    }

    fn writeVectorStoreElem(w: *Writer, s: *std.io.Writer, inst: Air.Inst.Index) Error!void {
        const data = w.air.instructions.items(.data)[@intFromEnum(inst)].vector_store_elem;
        const extra = w.air.extraData(Air.VectorCmp, data.payload).data;

        try w.writeOperand(s, inst, 0, data.vector_ptr);
        try s.writeAll(", ");
        try w.writeOperand(s, inst, 1, extra.lhs);
        try s.writeAll(", ");
        try w.writeOperand(s, inst, 2, extra.rhs);
    }

    fn writeRuntimeNavPtr(w: *Writer, s: *std.io.Writer, inst: Air.Inst.Index) Error!void {
        const ip = &w.pt.zcu.intern_pool;
        const ty_nav = w.air.instructions.items(.data)[@intFromEnum(inst)].ty_nav;
        try w.writeType(s, .fromInterned(ty_nav.ty));
        try s.print(", '{f}'", .{ip.getNav(ty_nav.nav).fqn.fmt(ip)});
    }

    fn writeAtomicLoad(w: *Writer, s: *std.io.Writer, inst: Air.Inst.Index) Error!void {
        const atomic_load = w.air.instructions.items(.data)[@intFromEnum(inst)].atomic_load;

        try w.writeOperand(s, inst, 0, atomic_load.ptr);
        try s.print(", {s}", .{@tagName(atomic_load.order)});
    }

    fn writePrefetch(w: *Writer, s: *std.io.Writer, inst: Air.Inst.Index) Error!void {
        const prefetch = w.air.instructions.items(.data)[@intFromEnum(inst)].prefetch;

        try w.writeOperand(s, inst, 0, prefetch.ptr);
        try s.print(", {s}, {d}, {s}", .{
            @tagName(prefetch.rw), prefetch.locality, @tagName(prefetch.cache),
        });
    }

    fn writeAtomicStore(
        w: *Writer,
        s: *std.io.Writer,
        inst: Air.Inst.Index,
        order: std.builtin.AtomicOrder,
    ) Error!void {
        const bin_op = w.air.instructions.items(.data)[@intFromEnum(inst)].bin_op;
        try w.writeOperand(s, inst, 0, bin_op.lhs);
        try s.writeAll(", ");
        try w.writeOperand(s, inst, 1, bin_op.rhs);
        try s.print(", {s}", .{@tagName(order)});
    }

    fn writeAtomicRmw(w: *Writer, s: *std.io.Writer, inst: Air.Inst.Index) Error!void {
        const pl_op = w.air.instructions.items(.data)[@intFromEnum(inst)].pl_op;
        const extra = w.air.extraData(Air.AtomicRmw, pl_op.payload).data;

        try w.writeOperand(s, inst, 0, pl_op.operand);
        try s.writeAll(", ");
        try w.writeOperand(s, inst, 1, extra.operand);
        try s.print(", {s}, {s}", .{ @tagName(extra.op()), @tagName(extra.ordering()) });
    }

    fn writeFieldParentPtr(w: *Writer, s: *std.io.Writer, inst: Air.Inst.Index) Error!void {
        const ty_pl = w.air.instructions.items(.data)[@intFromEnum(inst)].ty_pl;
        const extra = w.air.extraData(Air.FieldParentPtr, ty_pl.payload).data;

        try w.writeOperand(s, inst, 0, extra.field_ptr);
        try s.print(", {d}", .{extra.field_index});
    }

    fn writeAssembly(w: *Writer, s: *std.io.Writer, inst: Air.Inst.Index) Error!void {
        const ty_pl = w.air.instructions.items(.data)[@intFromEnum(inst)].ty_pl;
        const extra = w.air.extraData(Air.Asm, ty_pl.payload);
        const is_volatile = @as(u1, @truncate(extra.data.flags >> 31)) != 0;
        const clobbers_len = @as(u31, @truncate(extra.data.flags));
        var extra_i: usize = extra.end;
        var op_index: usize = 0;

        const ret_ty = w.typeOfIndex(inst);
        try w.writeType(s, ret_ty);

        if (is_volatile) {
            try s.writeAll(", volatile");
        }

        const outputs = @as([]const Air.Inst.Ref, @ptrCast(w.air.extra.items[extra_i..][0..extra.data.outputs_len]));
        extra_i += outputs.len;
        const inputs = @as([]const Air.Inst.Ref, @ptrCast(w.air.extra.items[extra_i..][0..extra.data.inputs_len]));
        extra_i += inputs.len;

        for (outputs) |output| {
            const extra_bytes = std.mem.sliceAsBytes(w.air.extra.items[extra_i..]);
            const constraint = std.mem.sliceTo(extra_bytes, 0);
            const name = std.mem.sliceTo(extra_bytes[constraint.len + 1 ..], 0);

            // This equation accounts for the fact that even if we have exactly 4 bytes
            // for the strings and their null terminators, we still use the next u32
            // for the null terminator.
            extra_i += (constraint.len + name.len + (2 + 3)) / 4;

            if (output == .none) {
                try s.print(", [{s}] -> {s}", .{ name, constraint });
            } else {
                try s.print(", [{s}] out {s} = (", .{ name, constraint });
                try w.writeOperand(s, inst, op_index, output);
                op_index += 1;
                try s.writeByte(')');
            }
        }

        for (inputs) |input| {
            const extra_bytes = std.mem.sliceAsBytes(w.air.extra.items[extra_i..]);
            const constraint = std.mem.sliceTo(extra_bytes, 0);
            const name = std.mem.sliceTo(extra_bytes[constraint.len + 1 ..], 0);
            // This equation accounts for the fact that even if we have exactly 4 bytes
            // for the strings and their null terminators, we still use the next u32
            // for the null terminator.
            extra_i += (constraint.len + name.len + 1) / 4 + 1;

            try s.print(", [{s}] in {s} = (", .{ name, constraint });
            try w.writeOperand(s, inst, op_index, input);
            op_index += 1;
            try s.writeByte(')');
        }

        {
            var clobber_i: u32 = 0;
            while (clobber_i < clobbers_len) : (clobber_i += 1) {
                const extra_bytes = std.mem.sliceAsBytes(w.air.extra.items[extra_i..]);
                const clobber = std.mem.sliceTo(extra_bytes, 0);
                // This equation accounts for the fact that even if we have exactly 4 bytes
                // for the string, we still use the next u32 for the null terminator.
                extra_i += clobber.len / 4 + 1;

                try s.writeAll(", ~{");
                try s.writeAll(clobber);
                try s.writeAll("}");
            }
        }
        const asm_source = std.mem.sliceAsBytes(w.air.extra.items[extra_i..])[0..extra.data.source_len];
<<<<<<< HEAD
        try s.print(", \"{f}\"", .{std.zig.fmtEscapes(asm_source)});
=======
        try s.print(", \"{f}\"", .{std.zig.fmtString(asm_source)});
>>>>>>> 43fba5ea
    }

    fn writeDbgStmt(w: *Writer, s: *std.io.Writer, inst: Air.Inst.Index) Error!void {
        const dbg_stmt = w.air.instructions.items(.data)[@intFromEnum(inst)].dbg_stmt;
        try s.print("{d}:{d}", .{ dbg_stmt.line + 1, dbg_stmt.column + 1 });
    }

    fn writeDbgVar(w: *Writer, s: *std.io.Writer, inst: Air.Inst.Index) Error!void {
        const pl_op = w.air.instructions.items(.data)[@intFromEnum(inst)].pl_op;
        try w.writeOperand(s, inst, 0, pl_op.operand);
        const name: Air.NullTerminatedString = @enumFromInt(pl_op.payload);
<<<<<<< HEAD
        try s.print(", \"{f}\"", .{std.zig.fmtEscapes(name.toSlice(w.air))});
=======
        try s.print(", \"{f}\"", .{std.zig.fmtString(name.toSlice(w.air))});
>>>>>>> 43fba5ea
    }

    fn writeCall(w: *Writer, s: *std.io.Writer, inst: Air.Inst.Index) Error!void {
        const pl_op = w.air.instructions.items(.data)[@intFromEnum(inst)].pl_op;
        const extra = w.air.extraData(Air.Call, pl_op.payload);
        const args = @as([]const Air.Inst.Ref, @ptrCast(w.air.extra.items[extra.end..][0..extra.data.args_len]));
        try w.writeOperand(s, inst, 0, pl_op.operand);
        try s.writeAll(", [");
        for (args, 0..) |arg, i| {
            if (i != 0) try s.writeAll(", ");
            try w.writeOperand(s, inst, 1 + i, arg);
        }
        try s.writeAll("]");
    }

    fn writeBr(w: *Writer, s: *std.io.Writer, inst: Air.Inst.Index) Error!void {
        const br = w.air.instructions.items(.data)[@intFromEnum(inst)].br;
        try w.writeInstIndex(s, br.block_inst, false);
        try s.writeAll(", ");
        try w.writeOperand(s, inst, 0, br.operand);
    }

    fn writeRepeat(w: *Writer, s: *std.io.Writer, inst: Air.Inst.Index) Error!void {
        const repeat = w.air.instructions.items(.data)[@intFromEnum(inst)].repeat;
        try w.writeInstIndex(s, repeat.loop_inst, false);
    }

    fn writeTry(w: *Writer, s: *std.io.Writer, inst: Air.Inst.Index) Error!void {
        const pl_op = w.air.instructions.items(.data)[@intFromEnum(inst)].pl_op;
        const extra = w.air.extraData(Air.Try, pl_op.payload);
        const body: []const Air.Inst.Index = @ptrCast(w.air.extra.items[extra.end..][0..extra.data.body_len]);
        const liveness_condbr: Air.Liveness.CondBrSlices = if (w.liveness) |liveness|
            liveness.getCondBr(inst)
        else
            .{ .then_deaths = &.{}, .else_deaths = &.{} };

        try w.writeOperand(s, inst, 0, pl_op.operand);
        if (w.skip_body) return s.writeAll(", ...");
        try s.writeAll(", {\n");
        const old_indent = w.indent;
        w.indent += 2;

        if (liveness_condbr.else_deaths.len != 0) {
            try s.splatByteAll(' ', w.indent);
            for (liveness_condbr.else_deaths, 0..) |operand, i| {
                if (i != 0) try s.writeAll(" ");
                try s.print("{f}!", .{operand});
            }
            try s.writeAll("\n");
        }
        try w.writeBody(s, body);

        w.indent = old_indent;
        try s.splatByteAll(' ', w.indent);
        try s.writeAll("}");

        for (liveness_condbr.then_deaths) |operand| {
            try s.print(" {f}!", .{operand});
        }
    }

    fn writeTryPtr(w: *Writer, s: *std.io.Writer, inst: Air.Inst.Index) Error!void {
        const ty_pl = w.air.instructions.items(.data)[@intFromEnum(inst)].ty_pl;
        const extra = w.air.extraData(Air.TryPtr, ty_pl.payload);
        const body: []const Air.Inst.Index = @ptrCast(w.air.extra.items[extra.end..][0..extra.data.body_len]);
        const liveness_condbr: Air.Liveness.CondBrSlices = if (w.liveness) |liveness|
            liveness.getCondBr(inst)
        else
            .{ .then_deaths = &.{}, .else_deaths = &.{} };

        try w.writeOperand(s, inst, 0, extra.data.ptr);

        try s.writeAll(", ");
        try w.writeType(s, ty_pl.ty.toType());
        if (w.skip_body) return s.writeAll(", ...");
        try s.writeAll(", {\n");
        const old_indent = w.indent;
        w.indent += 2;

        if (liveness_condbr.else_deaths.len != 0) {
            try s.splatByteAll(' ', w.indent);
            for (liveness_condbr.else_deaths, 0..) |operand, i| {
                if (i != 0) try s.writeAll(" ");
                try s.print("{f}!", .{operand});
            }
            try s.writeAll("\n");
        }
        try w.writeBody(s, body);

        w.indent = old_indent;
        try s.splatByteAll(' ', w.indent);
        try s.writeAll("}");

        for (liveness_condbr.then_deaths) |operand| {
            try s.print(" {f}!", .{operand});
        }
    }

    fn writeCondBr(w: *Writer, s: *std.io.Writer, inst: Air.Inst.Index) Error!void {
        const pl_op = w.air.instructions.items(.data)[@intFromEnum(inst)].pl_op;
        const extra = w.air.extraData(Air.CondBr, pl_op.payload);
        const then_body: []const Air.Inst.Index = @ptrCast(w.air.extra.items[extra.end..][0..extra.data.then_body_len]);
        const else_body: []const Air.Inst.Index = @ptrCast(w.air.extra.items[extra.end + then_body.len ..][0..extra.data.else_body_len]);
        const liveness_condbr: Air.Liveness.CondBrSlices = if (w.liveness) |liveness|
            liveness.getCondBr(inst)
        else
            .{ .then_deaths = &.{}, .else_deaths = &.{} };

        try w.writeOperand(s, inst, 0, pl_op.operand);
        if (w.skip_body) return s.writeAll(", ...");
        try s.writeAll(",");
        if (extra.data.branch_hints.true != .none) {
            try s.print(" {s}", .{@tagName(extra.data.branch_hints.true)});
        }
        if (extra.data.branch_hints.then_cov != .none) {
            try s.print(" {s}", .{@tagName(extra.data.branch_hints.then_cov)});
        }
        try s.writeAll(" {\n");
        const old_indent = w.indent;
        w.indent += 2;

        if (liveness_condbr.then_deaths.len != 0) {
            try s.splatByteAll(' ', w.indent);
            for (liveness_condbr.then_deaths, 0..) |operand, i| {
                if (i != 0) try s.writeAll(" ");
                try s.print("{f}!", .{operand});
            }
            try s.writeAll("\n");
        }

        try w.writeBody(s, then_body);
        try s.splatByteAll(' ', old_indent);
        try s.writeAll("},");
        if (extra.data.branch_hints.false != .none) {
            try s.print(" {s}", .{@tagName(extra.data.branch_hints.false)});
        }
        if (extra.data.branch_hints.else_cov != .none) {
            try s.print(" {s}", .{@tagName(extra.data.branch_hints.else_cov)});
        }
        try s.writeAll(" {\n");

        if (liveness_condbr.else_deaths.len != 0) {
            try s.splatByteAll(' ', w.indent);
            for (liveness_condbr.else_deaths, 0..) |operand, i| {
                if (i != 0) try s.writeAll(" ");
                try s.print("{f}!", .{operand});
            }
            try s.writeAll("\n");
        }

        try w.writeBody(s, else_body);
        w.indent = old_indent;

        try s.splatByteAll(' ', old_indent);
        try s.writeAll("}");
    }

    fn writeSwitchBr(w: *Writer, s: *std.io.Writer, inst: Air.Inst.Index) Error!void {
        const switch_br = w.air.unwrapSwitch(inst);

        const liveness: Air.Liveness.SwitchBrTable = if (w.liveness) |liveness|
            liveness.getSwitchBr(w.gpa, inst, switch_br.cases_len + 1) catch
                @panic("out of memory")
        else blk: {
            const slice = w.gpa.alloc([]const Air.Inst.Index, switch_br.cases_len + 1) catch
                @panic("out of memory");
            @memset(slice, &.{});
            break :blk .{ .deaths = slice };
        };
        defer w.gpa.free(liveness.deaths);

        try w.writeOperand(s, inst, 0, switch_br.operand);
        if (w.skip_body) return s.writeAll(", ...");
        const old_indent = w.indent;
        w.indent += 2;

        var it = switch_br.iterateCases();
        while (it.next()) |case| {
            try s.writeAll(", [");
            for (case.items, 0..) |item, item_i| {
                if (item_i != 0) try s.writeAll(", ");
                try w.writeInstRef(s, item, false);
            }
            for (case.ranges, 0..) |range, range_i| {
                if (range_i != 0 or case.items.len != 0) try s.writeAll(", ");
                try w.writeInstRef(s, range[0], false);
                try s.writeAll("...");
                try w.writeInstRef(s, range[1], false);
            }
            try s.writeAll("] ");
            const hint = switch_br.getHint(case.idx);
            if (hint != .none) {
                try s.print(".{s} ", .{@tagName(hint)});
            }
            try s.writeAll("=> {\n");
            w.indent += 2;

            const deaths = liveness.deaths[case.idx];
            if (deaths.len != 0) {
                try s.splatByteAll(' ', w.indent);
                for (deaths, 0..) |operand, i| {
                    if (i != 0) try s.writeAll(" ");
                    try s.print("{f}!", .{operand});
                }
                try s.writeAll("\n");
            }

            try w.writeBody(s, case.body);
            w.indent -= 2;
            try s.splatByteAll(' ', w.indent);
            try s.writeAll("}");
        }

        const else_body = it.elseBody();
        if (else_body.len != 0) {
            try s.writeAll(", else ");
            const hint = switch_br.getElseHint();
            if (hint != .none) {
                try s.print(".{s} ", .{@tagName(hint)});
            }
            try s.writeAll("=> {\n");
            w.indent += 2;

            const deaths = liveness.deaths[liveness.deaths.len - 1];
            if (deaths.len != 0) {
                try s.splatByteAll(' ', w.indent);
                for (deaths, 0..) |operand, i| {
                    if (i != 0) try s.writeAll(" ");
                    try s.print("{f}!", .{operand});
                }
                try s.writeAll("\n");
            }

            try w.writeBody(s, else_body);
            w.indent -= 2;
            try s.splatByteAll(' ', w.indent);
            try s.writeAll("}");
        }

        try s.writeAll("\n");
        try s.splatByteAll(' ', old_indent);
    }

    fn writeWasmMemorySize(w: *Writer, s: *std.io.Writer, inst: Air.Inst.Index) Error!void {
        const pl_op = w.air.instructions.items(.data)[@intFromEnum(inst)].pl_op;
        try s.print("{d}", .{pl_op.payload});
    }

    fn writeWasmMemoryGrow(w: *Writer, s: *std.io.Writer, inst: Air.Inst.Index) Error!void {
        const pl_op = w.air.instructions.items(.data)[@intFromEnum(inst)].pl_op;
        try s.print("{d}, ", .{pl_op.payload});
        try w.writeOperand(s, inst, 0, pl_op.operand);
    }

    fn writeWorkDimension(w: *Writer, s: *std.io.Writer, inst: Air.Inst.Index) Error!void {
        const pl_op = w.air.instructions.items(.data)[@intFromEnum(inst)].pl_op;
        try s.print("{d}", .{pl_op.payload});
    }

    fn writeOperand(
        w: *Writer,
        s: *std.io.Writer,
        inst: Air.Inst.Index,
        op_index: usize,
        operand: Air.Inst.Ref,
    ) Error!void {
        const small_tomb_bits = Air.Liveness.bpi - 1;
        const dies = if (w.liveness) |liveness| blk: {
            if (op_index < small_tomb_bits)
                break :blk liveness.operandDies(inst, @intCast(op_index));
            var extra_index = liveness.special.get(inst).?;
            var tomb_op_index: usize = small_tomb_bits;
            while (true) {
                const bits = liveness.extra[extra_index];
                if (op_index < tomb_op_index + 31) {
                    break :blk @as(u1, @truncate(bits >> @as(u5, @intCast(op_index - tomb_op_index)))) != 0;
                }
                if ((bits >> 31) != 0) break :blk false;
                extra_index += 1;
                tomb_op_index += 31;
            }
        } else false;
        return w.writeInstRef(s, operand, dies);
    }

    fn writeInstRef(
        w: *Writer,
        s: *std.io.Writer,
        operand: Air.Inst.Ref,
        dies: bool,
    ) Error!void {
        if (@intFromEnum(operand) < InternPool.static_len) {
            return s.print("@{}", .{operand});
        } else if (operand.toInterned()) |ip_index| {
            const pt = w.pt;
            const ty = Type.fromInterned(pt.zcu.intern_pool.indexToKey(ip_index).typeOf());
            try s.print("<{f}, {f}>", .{
                ty.fmt(pt),
                Value.fromInterned(ip_index).fmtValue(pt),
            });
        } else {
            return w.writeInstIndex(s, operand.toIndex().?, dies);
        }
    }

    fn writeInstIndex(
        w: *Writer,
        s: *std.io.Writer,
        inst: Air.Inst.Index,
        dies: bool,
    ) Error!void {
        _ = w;
        try s.print("{f}", .{inst});
        if (dies) try s.writeByte('!');
    }

    fn typeOfIndex(w: *Writer, inst: Air.Inst.Index) Type {
        const zcu = w.pt.zcu;
        return w.air.typeOfIndex(inst, &zcu.intern_pool);
    }
};<|MERGE_RESOLUTION|>--- conflicted
+++ resolved
@@ -524,11 +524,7 @@
         try s.writeByte(']');
     }
 
-<<<<<<< HEAD
-    fn writeShuffleTwo(w: *Writer, s: anytype, inst: Air.Inst.Index) Error!void {
-=======
     fn writeShuffleTwo(w: *Writer, s: *std.io.Writer, inst: Air.Inst.Index) Error!void {
->>>>>>> 43fba5ea
         const unwrapped = w.air.unwrapShuffleTwo(w.pt.zcu, inst);
         try w.writeType(s, unwrapped.result_ty);
         try s.writeAll(", ");
@@ -714,11 +710,7 @@
             }
         }
         const asm_source = std.mem.sliceAsBytes(w.air.extra.items[extra_i..])[0..extra.data.source_len];
-<<<<<<< HEAD
-        try s.print(", \"{f}\"", .{std.zig.fmtEscapes(asm_source)});
-=======
         try s.print(", \"{f}\"", .{std.zig.fmtString(asm_source)});
->>>>>>> 43fba5ea
     }
 
     fn writeDbgStmt(w: *Writer, s: *std.io.Writer, inst: Air.Inst.Index) Error!void {
@@ -730,11 +722,7 @@
         const pl_op = w.air.instructions.items(.data)[@intFromEnum(inst)].pl_op;
         try w.writeOperand(s, inst, 0, pl_op.operand);
         const name: Air.NullTerminatedString = @enumFromInt(pl_op.payload);
-<<<<<<< HEAD
-        try s.print(", \"{f}\"", .{std.zig.fmtEscapes(name.toSlice(w.air))});
-=======
         try s.print(", \"{f}\"", .{std.zig.fmtString(name.toSlice(w.air))});
->>>>>>> 43fba5ea
     }
 
     fn writeCall(w: *Writer, s: *std.io.Writer, inst: Air.Inst.Index) Error!void {
