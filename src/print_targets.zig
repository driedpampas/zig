--- conflicted
+++ resolved
@@ -10,48 +10,34 @@
 const assert = std.debug.assert;
 const glibc = @import("libs/glibc.zig");
 const introspect = @import("introspect.zig");
-const Writer = std.io.Writer;
 
-<<<<<<< HEAD
-pub fn cmdTargets(arena: Allocator, args: []const []const u8) !void {
-=======
 pub fn cmdTargets(
     allocator: Allocator,
     args: []const []const u8,
     out: *std.Io.Writer,
     native_target: *const Target,
 ) !void {
->>>>>>> e4abdf5a
     _ = args;
-    const host = std.zig.resolveTargetQueryOrFatal(.{});
-    var buffer: [1024]u8 = undefined;
-    var bw = fs.File.stdout().writer().buffered(&buffer);
-    try print(arena, &bw, host);
-    try bw.flush();
-}
-
-fn print(arena: Allocator, output: *Writer, host: *const Target) Writer.Error!void {
-    var zig_lib_directory = introspect.findZigLibDir(arena) catch |err| {
+    var zig_lib_directory = introspect.findZigLibDir(allocator) catch |err| {
         fatal("unable to find zig installation directory: {s}\n", .{@errorName(err)});
     };
     defer zig_lib_directory.handle.close();
+    defer allocator.free(zig_lib_directory.path.?);
 
     const abilists_contents = zig_lib_directory.handle.readFileAlloc(
+        allocator,
         glibc.abilists_path,
-        arena,
-        .limited(glibc.abilists_max_size),
+        glibc.abilists_max_size,
     ) catch |err| switch (err) {
         error.OutOfMemory => return error.OutOfMemory,
         else => fatal("unable to read " ++ glibc.abilists_path ++ ": {s}", .{@errorName(err)}),
     };
+    defer allocator.free(abilists_contents);
 
-    const glibc_abi = try glibc.loadMetaData(arena, abilists_contents);
+    const glibc_abi = try glibc.loadMetaData(allocator, abilists_contents);
+    defer glibc_abi.destroy(allocator);
 
-<<<<<<< HEAD
-    var sz: std.zon.stringify.Serializer = .{ .writer = output };
-=======
     var serializer: std.zon.Serializer = .{ .writer = out };
->>>>>>> e4abdf5a
 
     {
         var root_obj = try serializer.beginStruct(.{});
@@ -63,9 +49,10 @@
         {
             var libc_obj = try root_obj.beginTupleField("libc", .{});
             for (std.zig.target.available_libcs) |libc| {
-                const tmp = try std.fmt.allocPrint(arena, "{s}-{s}-{s}", .{
+                const tmp = try std.fmt.allocPrint(allocator, "{s}-{s}-{s}", .{
                     @tagName(libc.arch), @tagName(libc.os), @tagName(libc.abi),
                 });
+                defer allocator.free(tmp);
                 try libc_obj.field(tmp, .{});
             }
             try libc_obj.end();
@@ -74,7 +61,8 @@
         {
             var glibc_obj = try root_obj.beginTupleField("glibc", .{});
             for (glibc_abi.all_versions) |ver| {
-                const tmp = try std.fmt.allocPrint(arena, "{f}", .{ver});
+                const tmp = try std.fmt.allocPrint(allocator, "{f}", .{ver});
+                defer allocator.free(tmp);
                 try glibc_obj.field(tmp, .{});
             }
             try glibc_obj.end();
@@ -114,20 +102,21 @@
         {
             var native_obj = try root_obj.beginStructField("native", .{});
             {
-                const triple = try host.zigTriple(arena);
+                const triple = try native_target.zigTriple(allocator);
+                defer allocator.free(triple);
                 try native_obj.field("triple", triple, .{});
             }
             {
                 var cpu_obj = try native_obj.beginStructField("cpu", .{});
-                try cpu_obj.field("arch", @tagName(host.cpu.arch), .{});
+                try cpu_obj.field("arch", @tagName(native_target.cpu.arch), .{});
 
-                try cpu_obj.field("name", host.cpu.model.name, .{});
+                try cpu_obj.field("name", native_target.cpu.model.name, .{});
 
                 {
                     var features = try native_obj.beginTupleField("features", .{});
-                    for (host.cpu.arch.allFeaturesList(), 0..) |feature, i_usize| {
+                    for (native_target.cpu.arch.allFeaturesList(), 0..) |feature, i_usize| {
                         const index = @as(Target.Cpu.Feature.Set.Index, @intCast(i_usize));
-                        if (host.cpu.features.isEnabled(index)) {
+                        if (native_target.cpu.features.isEnabled(index)) {
                             try features.field(feature.name, .{});
                         }
                     }
@@ -136,17 +125,13 @@
                 try cpu_obj.end();
             }
 
-            try native_obj.field("os", @tagName(host.os.tag), .{});
-            try native_obj.field("abi", @tagName(host.abi), .{});
+            try native_obj.field("os", @tagName(native_target.os.tag), .{});
+            try native_obj.field("abi", @tagName(native_target.abi), .{});
             try native_obj.end();
         }
 
         try root_obj.end();
     }
 
-<<<<<<< HEAD
-    try output.writeByte('\n');
-=======
     try out.writeByte('\n');
->>>>>>> e4abdf5a
 }