//! SPIR-V Spec documentation: https://www.khronos.org/registry/spir-v/specs/unified1/SPIRV.html
//! According to above documentation, a SPIR-V module has the following logical layout:
//! Header.
//! OpCapability instructions.
//! OpExtension instructions.
//! OpExtInstImport instructions.
//! A single OpMemoryModel instruction.
//! All entry points, declared with OpEntryPoint instructions.
//! All execution-mode declarators; OpExecutionMode and OpExecutionModeId instructions.
//! Debug instructions:
//! - First, OpString, OpSourceExtension, OpSource, OpSourceContinued (no forward references).
//! - OpName and OpMemberName instructions.
//! - OpModuleProcessed instructions.
//! All annotation (decoration) instructions.
//! All type declaration instructions, constant instructions, global variable declarations, (preferably) OpUndef instructions.
//! All function declarations without a body (extern functions presumably).
//! All regular functions.

// Because SPIR-V requires re-compilation anyway, and so hot swapping will not work
// anyway, we simply generate all the code in flush. This keeps
// things considerably simpler.

const SpirV = @This();

const std = @import("std");
const Allocator = std.mem.Allocator;
const assert = std.debug.assert;
const log = std.log.scoped(.link);
const Path = std.Build.Cache.Path;

const Zcu = @import("../Zcu.zig");
const InternPool = @import("../InternPool.zig");
const Compilation = @import("../Compilation.zig");
const link = @import("../link.zig");
const codegen = @import("../codegen/spirv.zig");
const trace = @import("../tracy.zig").trace;
const build_options = @import("build_options");
const Air = @import("../Air.zig");
const Type = @import("../Type.zig");
const Value = @import("../Value.zig");

const SpvModule = @import("../codegen/spirv/Module.zig");
const Section = @import("../codegen/spirv/Section.zig");
const spec = @import("../codegen/spirv/spec.zig");
const IdResult = spec.IdResult;
const Word = spec.Word;

const BinaryModule = @import("SpirV/BinaryModule.zig");

base: link.File,

object: codegen.Object,

pub fn createEmpty(
    arena: Allocator,
    comp: *Compilation,
    emit: Path,
    options: link.File.OpenOptions,
) !*SpirV {
    const gpa = comp.gpa;
    const target = &comp.root_mod.resolved_target.result;

    assert(!comp.config.use_lld); // Caught by Compilation.Config.resolve
    assert(!comp.config.use_llvm); // Caught by Compilation.Config.resolve
    assert(target.ofmt == .spirv); // Caught by Compilation.Config.resolve
    switch (target.cpu.arch) {
        .spirv32, .spirv64 => {},
        else => unreachable, // Caught by Compilation.Config.resolve.
    }
    switch (target.os.tag) {
        .opencl, .opengl, .vulkan => {},
        else => unreachable, // Caught by Compilation.Config.resolve.
    }

    const self = try arena.create(SpirV);
    self.* = .{
        .base = .{
            .tag = .spirv,
            .comp = comp,
            .emit = emit,
            .gc_sections = options.gc_sections orelse false,
            .print_gc_sections = options.print_gc_sections,
            .stack_size = options.stack_size orelse 0,
            .allow_shlib_undefined = options.allow_shlib_undefined orelse false,
            .file = null,
            .build_id = options.build_id,
        },
        .object = codegen.Object.init(gpa, comp.getTarget()),
    };
    errdefer self.deinit();

    // TODO: read the file and keep valid parts instead of truncating
    self.base.file = try emit.root_dir.handle.createFile(emit.sub_path, .{
        .truncate = true,
        .read = true,
    });

    return self;
}

pub fn open(
    arena: Allocator,
    comp: *Compilation,
    emit: Path,
    options: link.File.OpenOptions,
) !*SpirV {
    return createEmpty(arena, comp, emit, options);
}

pub fn deinit(self: *SpirV) void {
    self.object.deinit();
}

pub fn updateNav(self: *SpirV, pt: Zcu.PerThread, nav: InternPool.Nav.Index) link.File.UpdateNavError!void {
    if (build_options.skip_non_native) {
        @panic("Attempted to compile for architecture that was disabled by build configuration");
    }

    const ip = &pt.zcu.intern_pool;
    log.debug("lowering nav {f}({d})", .{ ip.getNav(nav).fqn.fmt(ip), nav });

    try self.object.updateNav(pt, nav);
}

pub fn updateExports(
    self: *SpirV,
    pt: Zcu.PerThread,
    exported: Zcu.Exported,
    export_indices: []const Zcu.Export.Index,
) !void {
    const zcu = pt.zcu;
    const ip = &zcu.intern_pool;
    const nav_index = switch (exported) {
        .nav => |nav| nav,
        .uav => |uav| {
            _ = uav;
            @panic("TODO: implement SpirV linker code for exporting a constant value");
        },
    };
    const nav_ty = ip.getNav(nav_index).typeOf(ip);
    const target = zcu.getTarget();
    if (ip.isFunctionType(nav_ty)) {
        const spv_decl_index = try self.object.resolveNav(zcu, nav_index);
        const cc = Type.fromInterned(nav_ty).fnCallingConvention(zcu);
        const exec_model: spec.ExecutionModel = switch (target.os.tag) {
            .vulkan, .opengl => switch (cc) {
                .spirv_vertex => .Vertex,
                .spirv_fragment => .Fragment,
                .spirv_kernel => .GLCompute,
                // TODO: We should integrate with the Linkage capability and export this function
                .spirv_device => return,
                else => unreachable,
            },
            .opencl => switch (cc) {
                .spirv_kernel => .Kernel,
                // TODO: We should integrate with the Linkage capability and export this function
                .spirv_device => return,
                else => unreachable,
            },
            else => unreachable,
        };

        for (export_indices) |export_idx| {
            const exp = export_idx.ptr(zcu);
            try self.object.spv.declareEntryPoint(
                spv_decl_index,
                exp.opts.name.toSlice(ip),
                exec_model,
                null,
            );
        }
    }

    // TODO: Export regular functions, variables, etc using Linkage attributes.
}

pub fn flush(
    self: *SpirV,
    arena: Allocator,
    tid: Zcu.PerThread.Id,
    prog_node: std.Progress.Node,
) link.File.FlushError!void {
    // The goal is to never use this because it's only needed if we need to
    // write to InternPool, but flush is too late to be writing to the
    // InternPool.
    _ = tid;

    if (build_options.skip_non_native) {
        @panic("Attempted to compile for architecture that was disabled by build configuration");
    }

    const tracy = trace(@src());
    defer tracy.end();

    const sub_prog_node = prog_node.start("Flush Module", 0);
    defer sub_prog_node.end();

    const comp = self.base.comp;
    const spv = &self.object.spv;
    const diags = &comp.link_diags;
    const gpa = comp.gpa;

    // We need to export the list of error names somewhere so that we can pretty-print them in the
    // executor. This is not really an important thing though, so we can just dump it in any old
    // nonsemantic instruction. For now, just put it in OpSourceExtension with a special name.
    var error_info: std.io.Writer.Allocating = .init(self.object.gpa);
    defer error_info.deinit();

<<<<<<< HEAD
    try error_info.writer.writeAll("zig_errors:");
=======
    error_info.writer.writeAll("zig_errors:") catch return error.OutOfMemory;
>>>>>>> 43fba5ea
    const ip = &self.base.comp.zcu.?.intern_pool;
    for (ip.global_error_set.getNamesFromMainThread()) |name| {
        // Errors can contain pretty much any character - to encode them in a string we must escape
        // them somehow. Easiest here is to use some established scheme, one which also preseves the
        // name if it contains no strange characters is nice for debugging. URI encoding fits the bill.
        // We're using : as separator, which is a reserved character.

<<<<<<< HEAD
        try error_info.writer.writeByte(':');
        try std.Uri.Component.percentEncode(
=======
        error_info.writer.writeByte(':') catch return error.OutOfMemory;
        std.Uri.Component.percentEncode(
>>>>>>> 43fba5ea
            &error_info.writer,
            name.toSlice(ip),
            struct {
                fn isValidChar(c: u8) bool {
                    return switch (c) {
                        0, '%', ':' => false,
                        else => true,
                    };
                }
            }.isValidChar,
        ) catch return error.OutOfMemory;
    }
    try spv.sections.debug_strings.emit(gpa, .OpSourceExtension, .{
        .extension = error_info.getWritten(),
    });

    const module = try spv.finalize(arena);
    errdefer arena.free(module);

    const linked_module = self.linkModule(arena, module, sub_prog_node) catch |err| switch (err) {
        error.OutOfMemory => return error.OutOfMemory,
        else => |other| return diags.fail("error while linking: {s}", .{@errorName(other)}),
    };

    self.base.file.?.writeAll(std.mem.sliceAsBytes(linked_module)) catch |err|
        return diags.fail("failed to write: {s}", .{@errorName(err)});
}

fn linkModule(self: *SpirV, a: Allocator, module: []Word, progress: std.Progress.Node) ![]Word {
    _ = self;

    const lower_invocation_globals = @import("SpirV/lower_invocation_globals.zig");
    const prune_unused = @import("SpirV/prune_unused.zig");
    const dedup = @import("SpirV/deduplicate.zig");

    var parser = try BinaryModule.Parser.init(a);
    defer parser.deinit();
    var binary = try parser.parse(module);

    try lower_invocation_globals.run(&parser, &binary, progress);
    try prune_unused.run(&parser, &binary, progress);
    try dedup.run(&parser, &binary, progress);

    return binary.finalize(a);
}<|MERGE_RESOLUTION|>--- conflicted
+++ resolved
@@ -206,11 +206,7 @@
     var error_info: std.io.Writer.Allocating = .init(self.object.gpa);
     defer error_info.deinit();
 
-<<<<<<< HEAD
-    try error_info.writer.writeAll("zig_errors:");
-=======
     error_info.writer.writeAll("zig_errors:") catch return error.OutOfMemory;
->>>>>>> 43fba5ea
     const ip = &self.base.comp.zcu.?.intern_pool;
     for (ip.global_error_set.getNamesFromMainThread()) |name| {
         // Errors can contain pretty much any character - to encode them in a string we must escape
@@ -218,13 +214,8 @@
         // name if it contains no strange characters is nice for debugging. URI encoding fits the bill.
         // We're using : as separator, which is a reserved character.
 
-<<<<<<< HEAD
-        try error_info.writer.writeByte(':');
-        try std.Uri.Component.percentEncode(
-=======
         error_info.writer.writeByte(':') catch return error.OutOfMemory;
         std.Uri.Component.percentEncode(
->>>>>>> 43fba5ea
             &error_info.writer,
             name.toSlice(ip),
             struct {
