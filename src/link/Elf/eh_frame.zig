--- conflicted
+++ resolved
@@ -47,22 +47,7 @@
         return object.relocs.items[fde.rel_index..][0..fde.rel_num];
     }
 
-<<<<<<< HEAD
-    pub fn format(
-        fde: Fde,
-        bw: *Writer,
-        comptime unused_fmt_string: []const u8,
-    ) !void {
-        _ = fde;
-        _ = unused_fmt_string;
-        _ = bw;
-        @compileError("do not format FDEs directly");
-    }
-
-    pub fn fmt(fde: Fde, elf_file: *Elf) std.fmt.Formatter(format2) {
-=======
     pub fn fmt(fde: Fde, elf_file: *Elf) std.fmt.Formatter(Format, Format.default) {
->>>>>>> 43fba5ea
         return .{ .data = .{
             .fde = fde,
             .elf_file = elf_file,
@@ -73,27 +58,6 @@
         fde: Fde,
         elf_file: *Elf,
 
-<<<<<<< HEAD
-    fn format2(
-        ctx: FdeFormatContext,
-        bw: *Writer,
-        comptime unused_fmt_string: []const u8,
-    ) !void {
-        _ = unused_fmt_string;
-        const fde = ctx.fde;
-        const elf_file = ctx.elf_file;
-        const base_addr = fde.address(elf_file);
-        const object = elf_file.file(fde.file_index).?.object;
-        const atom_name = fde.atom(object).name(elf_file);
-        try bw.print("@{x} : size({x}) : cie({d}) : {s}", .{
-            base_addr + fde.out_offset,
-            fde.calcSize(),
-            fde.cie_index,
-            atom_name,
-        });
-        if (!fde.alive) try bw.writeAll(" : [*]");
-    }
-=======
         fn default(f: Format, writer: *std.io.Writer) std.io.Writer.Error!void {
             const fde = f.fde;
             const elf_file = f.elf_file;
@@ -109,7 +73,6 @@
             if (!fde.alive) try writer.writeAll(" : [*]");
         }
     };
->>>>>>> 43fba5ea
 };
 
 pub const Cie = struct {
@@ -167,22 +130,7 @@
         return true;
     }
 
-<<<<<<< HEAD
-    pub fn format(
-        cie: Cie,
-        bw: *Writer,
-        comptime unused_fmt_string: []const u8,
-    ) !void {
-        _ = cie;
-        _ = unused_fmt_string;
-        _ = bw;
-        @compileError("do not format CIEs directly");
-    }
-
-    pub fn fmt(cie: Cie, elf_file: *Elf) std.fmt.Formatter(format2) {
-=======
     pub fn fmt(cie: Cie, elf_file: *Elf) std.fmt.Formatter(Format, Format.default) {
->>>>>>> 43fba5ea
         return .{ .data = .{
             .cie = cie,
             .elf_file = elf_file,
@@ -193,23 +141,6 @@
         cie: Cie,
         elf_file: *Elf,
 
-<<<<<<< HEAD
-    fn format2(
-        ctx: CieFormatContext,
-        bw: *Writer,
-        comptime unused_fmt_string: []const u8,
-    ) !void {
-        _ = unused_fmt_string;
-        const cie = ctx.cie;
-        const elf_file = ctx.elf_file;
-        const base_addr = cie.address(elf_file);
-        try bw.print("@{x} : size({x})", .{
-            base_addr + cie.out_offset,
-            cie.calcSize(),
-        });
-        if (!cie.alive) try bw.writeAll(" : [*]");
-    }
-=======
         fn default(f: Format, writer: *std.io.Writer) std.io.Writer.Error!void {
             const cie = f.cie;
             const elf_file = f.elf_file;
@@ -221,7 +152,6 @@
             if (!cie.alive) try writer.writeAll(" : [*]");
         }
     };
->>>>>>> 43fba5ea
 };
 
 pub const Iterator = struct {
