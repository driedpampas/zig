index: File.Index,

symtab: std.ArrayListUnmanaged(elf.Elf64_Sym) = .empty,
strtab: std.ArrayListUnmanaged(u8) = .empty,

symbols: std.ArrayListUnmanaged(Symbol) = .empty,
symbols_extra: std.ArrayListUnmanaged(u32) = .empty,
symbols_resolver: std.ArrayListUnmanaged(Elf.SymbolResolver.Index) = .empty,

entry_index: ?Symbol.Index = null,
dynamic_index: ?Symbol.Index = null,
ehdr_start_index: ?Symbol.Index = null,
init_array_start_index: ?Symbol.Index = null,
init_array_end_index: ?Symbol.Index = null,
fini_array_start_index: ?Symbol.Index = null,
fini_array_end_index: ?Symbol.Index = null,
preinit_array_start_index: ?Symbol.Index = null,
preinit_array_end_index: ?Symbol.Index = null,
got_index: ?Symbol.Index = null,
plt_index: ?Symbol.Index = null,
end_index: ?Symbol.Index = null,
gnu_eh_frame_hdr_index: ?Symbol.Index = null,
dso_handle_index: ?Symbol.Index = null,
rela_iplt_start_index: ?Symbol.Index = null,
rela_iplt_end_index: ?Symbol.Index = null,
global_pointer_index: ?Symbol.Index = null,
start_stop_indexes: std.ArrayListUnmanaged(u32) = .empty,

output_symtab_ctx: Elf.SymtabCtx = .{},

pub fn deinit(self: *LinkerDefined, allocator: Allocator) void {
    self.symtab.deinit(allocator);
    self.strtab.deinit(allocator);
    self.symbols.deinit(allocator);
    self.symbols_extra.deinit(allocator);
    self.symbols_resolver.deinit(allocator);
    self.start_stop_indexes.deinit(allocator);
}

pub fn init(self: *LinkerDefined, allocator: Allocator) !void {
    // Null byte in strtab
    try self.strtab.append(allocator, 0);
}

fn newSymbolAssumeCapacity(self: *LinkerDefined, name_off: u32, elf_file: *Elf) Symbol.Index {
    const esym_index: u32 = @intCast(self.symtab.items.len);
    const esym = self.symtab.addOneAssumeCapacity();
    esym.* = .{
        .st_name = name_off,
        .st_info = elf.STB_WEAK << 4,
        .st_other = @intFromEnum(elf.STV.HIDDEN),
        .st_shndx = elf.SHN_ABS,
        .st_value = 0,
        .st_size = 0,
    };
    const index = self.addSymbolAssumeCapacity();
    const symbol = &self.symbols.items[index];
    symbol.name_offset = name_off;
    symbol.extra_index = self.addSymbolExtraAssumeCapacity(.{});
    symbol.ref = .{ .index = 0, .file = 0 };
    symbol.esym_index = esym_index;
    symbol.version_index = elf_file.default_sym_version;
    return index;
}

pub fn initSymbols(self: *LinkerDefined, elf_file: *Elf) !void {
    const gpa = elf_file.base.comp.gpa;

    var nsyms: usize = 0;
    if (elf_file.entry_name) |_| {
        nsyms += 1; // entry
    }
    nsyms += 1; // _DYNAMIC
    nsyms += 1; // __ehdr_start
    nsyms += 1; // __init_array_start
    nsyms += 1; // __init_array_end
    nsyms += 1; // __fini_array_start
    nsyms += 1; // __fini_array_end
    nsyms += 1; // __preinit_array_start
    nsyms += 1; // __preinit_array_end
    nsyms += 1; // _GLOBAL_OFFSET_TABLE_
    nsyms += 1; // _PROCEDURE_LINKAGE_TABLE_
    nsyms += 1; // _end
    if (elf_file.base.comp.link_eh_frame_hdr) {
        nsyms += 1; // __GNU_EH_FRAME_HDR
    }
    nsyms += 1; // __dso_handle
    nsyms += 1; // __rela_iplt_start
    nsyms += 1; // __rela_iplt_end
    if (elf_file.getTarget().cpu.arch.isRISCV() and elf_file.isEffectivelyDynLib()) {
        nsyms += 1; // __global_pointer$
    }

    try self.symtab.ensureTotalCapacityPrecise(gpa, nsyms);
    try self.symbols.ensureTotalCapacityPrecise(gpa, nsyms);
    try self.symbols_extra.ensureTotalCapacityPrecise(gpa, nsyms * @sizeOf(Symbol.Extra));
    try self.symbols_resolver.ensureTotalCapacityPrecise(gpa, nsyms);
    self.symbols_resolver.resize(gpa, nsyms) catch unreachable;
    @memset(self.symbols_resolver.items, 0);

    if (elf_file.entry_name) |name| {
        self.entry_index = self.newSymbolAssumeCapacity(try self.addString(gpa, name), elf_file);
    }

    self.dynamic_index = self.newSymbolAssumeCapacity(try self.addString(gpa, "_DYNAMIC"), elf_file);
    self.ehdr_start_index = self.newSymbolAssumeCapacity(try self.addString(gpa, "__ehdr_start"), elf_file);
    self.init_array_start_index = self.newSymbolAssumeCapacity(try self.addString(gpa, "__init_array_start"), elf_file);
    self.init_array_end_index = self.newSymbolAssumeCapacity(try self.addString(gpa, "__init_array_end"), elf_file);
    self.fini_array_start_index = self.newSymbolAssumeCapacity(try self.addString(gpa, "__fini_array_start"), elf_file);
    self.fini_array_end_index = self.newSymbolAssumeCapacity(try self.addString(gpa, "__fini_array_end"), elf_file);
    self.preinit_array_start_index = self.newSymbolAssumeCapacity(try self.addString(gpa, "__preinit_array_start"), elf_file);
    self.preinit_array_end_index = self.newSymbolAssumeCapacity(try self.addString(gpa, "__preinit_array_end"), elf_file);
    self.got_index = self.newSymbolAssumeCapacity(try self.addString(gpa, "_GLOBAL_OFFSET_TABLE_"), elf_file);
    self.plt_index = self.newSymbolAssumeCapacity(try self.addString(gpa, "_PROCEDURE_LINKAGE_TABLE_"), elf_file);
    self.end_index = self.newSymbolAssumeCapacity(try self.addString(gpa, "_end"), elf_file);

    if (elf_file.base.comp.link_eh_frame_hdr) {
        self.gnu_eh_frame_hdr_index = self.newSymbolAssumeCapacity(try self.addString(gpa, "__GNU_EH_FRAME_HDR"), elf_file);
    }

    self.dso_handle_index = self.newSymbolAssumeCapacity(try self.addString(gpa, "__dso_handle"), elf_file);
    self.rela_iplt_start_index = self.newSymbolAssumeCapacity(try self.addString(gpa, "__rela_iplt_start"), elf_file);
    self.rela_iplt_end_index = self.newSymbolAssumeCapacity(try self.addString(gpa, "__rela_iplt_end"), elf_file);

    if (elf_file.getTarget().cpu.arch.isRISCV() and elf_file.isEffectivelyDynLib()) {
        self.global_pointer_index = self.newSymbolAssumeCapacity(try self.addString(gpa, "__global_pointer$"), elf_file);
    }
}

pub fn initStartStopSymbols(self: *LinkerDefined, elf_file: *Elf) !void {
    const gpa = elf_file.base.comp.gpa;
    const slice = elf_file.sections.slice();

    var nsyms: usize = 0;
    for (slice.items(.shdr)) |shdr| {
        if (elf_file.getStartStopBasename(shdr)) |_| {
            nsyms += 2; // __start_, __stop_
        }
    }

    try self.start_stop_indexes.ensureTotalCapacityPrecise(gpa, nsyms);
    try self.symtab.ensureUnusedCapacity(gpa, nsyms);
    try self.symbols.ensureUnusedCapacity(gpa, nsyms);
    try self.symbols_extra.ensureUnusedCapacity(gpa, nsyms * @sizeOf(Symbol.Extra));
    try self.symbols_resolver.ensureUnusedCapacity(gpa, nsyms);

    for (slice.items(.shdr)) |shdr| {
        // TODO use getOrPut for incremental so that we don't create duplicates
        if (elf_file.getStartStopBasename(shdr)) |name| {
            const start_name = try std.fmt.allocPrintSentinel(gpa, "__start_{s}", .{name}, 0);
            defer gpa.free(start_name);
            const stop_name = try std.fmt.allocPrintSentinel(gpa, "__stop_{s}", .{name}, 0);
            defer gpa.free(stop_name);

            for (&[_][]const u8{ start_name, stop_name }) |nn| {
                const index = self.newSymbolAssumeCapacity(try self.addString(gpa, nn), elf_file);
                self.start_stop_indexes.appendAssumeCapacity(index);
                const gop = try elf_file.resolver.getOrPut(gpa, .{
                    .index = index,
                    .file = self.index,
                }, elf_file);
                gop.ref.* = .{ .index = index, .file = self.index };
                self.symbols_resolver.appendAssumeCapacity(gop.index);
            }
        }
    }
}

pub fn resolveSymbols(self: *LinkerDefined, elf_file: *Elf) !void {
    const gpa = elf_file.base.comp.gpa;

    for (self.symtab.items, self.symbols_resolver.items, 0..) |esym, *resolv, i| {
        const gop = try elf_file.resolver.getOrPut(gpa, .{
            .index = @intCast(i),
            .file = self.index,
        }, elf_file);
        if (!gop.found_existing) {
            gop.ref.* = .{ .index = 0, .file = 0 };
        }
        resolv.* = gop.index;

        if (esym.st_shndx == elf.SHN_UNDEF) continue;
        if (elf_file.symbol(gop.ref.*) == null) {
            gop.ref.* = .{ .index = @intCast(i), .file = self.index };
            continue;
        }

        if (self.asFile().symbolRank(esym, false) < elf_file.symbol(gop.ref.*).?.symbolRank(elf_file)) {
            gop.ref.* = .{ .index = @intCast(i), .file = self.index };
        }
    }
}

pub fn allocateSymbols(self: *LinkerDefined, elf_file: *Elf) void {
    const comp = elf_file.base.comp;
    const link_mode = comp.config.link_mode;
    const shdrs = elf_file.sections.items(.shdr);

    const allocSymbol = struct {
        fn allocSymbol(ld: *LinkerDefined, index: Symbol.Index, value: u64, osec: u32, ef: *Elf) void {
            const sym = ef.symbol(ld.resolveSymbol(index, ef)).?;
            sym.value = @intCast(value);
            sym.output_section_index = osec;
        }
    }.allocSymbol;

    // _DYNAMIC
    if (elf_file.section_indexes.dynamic) |shndx| {
        const shdr = shdrs[shndx];
        allocSymbol(self, self.dynamic_index.?, shdr.sh_addr, shndx, elf_file);
    }

    // __ehdr_start
    allocSymbol(self, self.ehdr_start_index.?, elf_file.image_base, 1, elf_file);

    // __init_array_start, __init_array_end
    if (elf_file.sectionByName(".init_array")) |shndx| {
        const shdr = shdrs[shndx];
        allocSymbol(self, self.init_array_start_index.?, shdr.sh_addr, shndx, elf_file);
        allocSymbol(self, self.init_array_end_index.?, shdr.sh_addr + shdr.sh_size, shndx, elf_file);
    }

    // __fini_array_start, __fini_array_end
    if (elf_file.sectionByName(".fini_array")) |shndx| {
        const shdr = shdrs[shndx];
        allocSymbol(self, self.fini_array_start_index.?, shdr.sh_addr, shndx, elf_file);
        allocSymbol(self, self.fini_array_end_index.?, shdr.sh_addr + shdr.sh_size, shndx, elf_file);
    }

    // __preinit_array_start, __preinit_array_end
    if (elf_file.sectionByName(".preinit_array")) |shndx| {
        const shdr = shdrs[shndx];
        allocSymbol(self, self.preinit_array_start_index.?, shdr.sh_addr, shndx, elf_file);
        allocSymbol(self, self.preinit_array_end_index.?, shdr.sh_addr + shdr.sh_size, shndx, elf_file);
    }

    // _GLOBAL_OFFSET_TABLE_
    if (elf_file.getTarget().cpu.arch == .x86_64) {
        if (elf_file.section_indexes.got_plt) |shndx| {
            const shdr = shdrs[shndx];
            allocSymbol(self, self.got_index.?, shdr.sh_addr, shndx, elf_file);
        }
    } else {
        if (elf_file.section_indexes.got) |shndx| {
            const shdr = shdrs[shndx];
            allocSymbol(self, self.got_index.?, shdr.sh_addr, shndx, elf_file);
        }
    }

    // _PROCEDURE_LINKAGE_TABLE_
    if (elf_file.section_indexes.plt) |shndx| {
        const shdr = shdrs[shndx];
        allocSymbol(self, self.plt_index.?, shdr.sh_addr, shndx, elf_file);
    }

    // __dso_handle
    if (self.dso_handle_index) |index| {
        if (self.resolveSymbol(index, elf_file).file == self.index) {
            const shdr = shdrs[1];
            allocSymbol(self, index, shdr.sh_addr, 0, elf_file);
        }
    }

    // __GNU_EH_FRAME_HDR
    if (elf_file.section_indexes.eh_frame_hdr) |shndx| {
        const shdr = shdrs[shndx];
        allocSymbol(self, self.gnu_eh_frame_hdr_index.?, shdr.sh_addr, shndx, elf_file);
    }

    // __rela_iplt_start, __rela_iplt_end
    if (elf_file.section_indexes.rela_dyn) |shndx| blk: {
        if (link_mode != .static or comp.config.pie) break :blk;
        const shdr = shdrs[shndx];
        const end_addr = shdr.sh_addr + shdr.sh_size;
        const start_addr = end_addr - elf_file.calcNumIRelativeRelocs() * @sizeOf(elf.Elf64_Rela);
        allocSymbol(self, self.rela_iplt_start_index.?, start_addr, shndx, elf_file);
        allocSymbol(self, self.rela_iplt_end_index.?, end_addr, shndx, elf_file);
    }

    // _end
    {
        var value: u64 = 0;
        var osec: u32 = 0;
        for (shdrs, 0..) |shdr, shndx| {
            if (shdr.sh_flags & elf.SHF_ALLOC != 0) {
                value = shdr.sh_addr + shdr.sh_size;
                osec = @intCast(shndx);
            }
        }
        allocSymbol(self, self.end_index.?, value, osec, elf_file);
    }

    // __global_pointer$
    if (self.global_pointer_index) |index| {
        const value, const osec = if (elf_file.sectionByName(".sdata")) |shndx| .{
            shdrs[shndx].sh_addr + 0x800,
            shndx,
        } else .{ 0, 0 };
        allocSymbol(self, index, value, osec, elf_file);
    }

    // __start_*, __stop_*
    {
        var index: usize = 0;
        while (index < self.start_stop_indexes.items.len) : (index += 2) {
            const start_ref = self.resolveSymbol(self.start_stop_indexes.items[index], elf_file);
            const start = elf_file.symbol(start_ref).?;
            const name = start.name(elf_file);
            const stop_ref = self.resolveSymbol(self.start_stop_indexes.items[index + 1], elf_file);
            const stop = elf_file.symbol(stop_ref).?;
            const shndx = elf_file.sectionByName(name["__start_".len..]).?;
            const shdr = shdrs[shndx];
            start.value = @intCast(shdr.sh_addr);
            start.output_section_index = shndx;
            stop.value = @intCast(shdr.sh_addr + shdr.sh_size);
            stop.output_section_index = shndx;
        }
    }
}

pub fn updateSymtabSize(self: *LinkerDefined, elf_file: *Elf) void {
    for (self.symbols.items, self.symbols_resolver.items) |*global, resolv| {
        const ref = elf_file.resolver.get(resolv).?;
        const ref_sym = elf_file.symbol(ref) orelse continue;
        if (ref_sym.file(elf_file).?.index() != self.index) continue;
        global.flags.output_symtab = true;
        if (global.isLocal(elf_file)) {
            global.addExtra(.{ .symtab = self.output_symtab_ctx.nlocals }, elf_file);
            self.output_symtab_ctx.nlocals += 1;
        } else {
            global.addExtra(.{ .symtab = self.output_symtab_ctx.nglobals }, elf_file);
            self.output_symtab_ctx.nglobals += 1;
        }
        self.output_symtab_ctx.strsize += @as(u32, @intCast(global.name(elf_file).len)) + 1;
    }
}

pub fn writeSymtab(self: *LinkerDefined, elf_file: *Elf) void {
    for (self.symbols.items, self.symbols_resolver.items) |global, resolv| {
        const ref = elf_file.resolver.get(resolv).?;
        const ref_sym = elf_file.symbol(ref) orelse continue;
        if (ref_sym.file(elf_file).?.index() != self.index) continue;
        const idx = global.outputSymtabIndex(elf_file) orelse continue;
        const st_name = @as(u32, @intCast(elf_file.strtab.items.len));
        elf_file.strtab.appendSliceAssumeCapacity(global.name(elf_file));
        elf_file.strtab.appendAssumeCapacity(0);
        const out_sym = &elf_file.symtab.items[idx];
        out_sym.st_name = st_name;
        global.setOutputSym(elf_file, out_sym);
    }
}

pub fn dynamicSymbol(self: LinkerDefined, elf_file: *Elf) ?*Symbol {
    const index = self.dynamic_index orelse return null;
    const resolv = self.resolveSymbol(index, elf_file);
    return elf_file.symbol(resolv);
}

pub fn entrySymbol(self: LinkerDefined, elf_file: *Elf) ?*Symbol {
    const index = self.entry_index orelse return null;
    const resolv = self.resolveSymbol(index, elf_file);
    return elf_file.symbol(resolv);
}

pub fn asFile(self: *LinkerDefined) File {
    return .{ .linker_defined = self };
}

fn addString(self: *LinkerDefined, allocator: Allocator, str: []const u8) !u32 {
    const off: u32 = @intCast(self.strtab.items.len);
    try self.strtab.ensureUnusedCapacity(allocator, str.len + 1);
    self.strtab.appendSliceAssumeCapacity(str);
    self.strtab.appendAssumeCapacity(0);
    return off;
}

pub fn getString(self: LinkerDefined, off: u32) [:0]const u8 {
    assert(off < self.strtab.items.len);
    return mem.sliceTo(@as([*:0]const u8, @ptrCast(self.strtab.items.ptr + off)), 0);
}

pub fn resolveSymbol(self: LinkerDefined, index: Symbol.Index, elf_file: *Elf) Elf.Ref {
    const resolv = self.symbols_resolver.items[index];
    return elf_file.resolver.get(resolv).?;
}

fn addSymbol(self: *LinkerDefined, allocator: Allocator) !Symbol.Index {
    try self.symbols.ensureUnusedCapacity(allocator, 1);
    return self.addSymbolAssumeCapacity();
}

fn addSymbolAssumeCapacity(self: *LinkerDefined) Symbol.Index {
    const index: Symbol.Index = @intCast(self.symbols.items.len);
    self.symbols.appendAssumeCapacity(.{ .file_index = self.index });
    return index;
}

pub fn addSymbolExtra(self: *LinkerDefined, allocator: Allocator, extra: Symbol.Extra) !u32 {
    const fields = @typeInfo(Symbol.Extra).@"struct".fields;
    try self.symbols_extra.ensureUnusedCapacity(allocator, fields.len);
    return self.addSymbolExtraAssumeCapacity(extra);
}

pub fn addSymbolExtraAssumeCapacity(self: *LinkerDefined, extra: Symbol.Extra) u32 {
    const index = @as(u32, @intCast(self.symbols_extra.items.len));
    const fields = @typeInfo(Symbol.Extra).@"struct".fields;
    inline for (fields) |field| {
        self.symbols_extra.appendAssumeCapacity(switch (field.type) {
            u32 => @field(extra, field.name),
            else => @compileError("bad field type"),
        });
    }
    return index;
}

pub fn symbolExtra(self: *LinkerDefined, index: u32) Symbol.Extra {
    const fields = @typeInfo(Symbol.Extra).@"struct".fields;
    var i: usize = index;
    var result: Symbol.Extra = undefined;
    inline for (fields) |field| {
        @field(result, field.name) = switch (field.type) {
            u32 => self.symbols_extra.items[i],
            else => @compileError("bad field type"),
        };
        i += 1;
    }
    return result;
}

pub fn setSymbolExtra(self: *LinkerDefined, index: u32, extra: Symbol.Extra) void {
    const fields = @typeInfo(Symbol.Extra).@"struct".fields;
    inline for (fields, 0..) |field, i| {
        self.symbols_extra.items[index + i] = switch (field.type) {
            u32 => @field(extra, field.name),
            else => @compileError("bad field type"),
        };
    }
}

pub fn fmtSymtab(self: *LinkerDefined, elf_file: *Elf) std.fmt.Formatter(Format, Format.symtab) {
    return .{ .data = .{
        .self = self,
        .elf_file = elf_file,
    } };
}

const Format = struct {
    self: *LinkerDefined,
    elf_file: *Elf,

<<<<<<< HEAD
fn formatSymtab(ctx: FormatContext, bw: *Writer, comptime unused_fmt_string: []const u8) Writer.Error!void {
    comptime assert(unused_fmt_string.len == 0);
    const self = ctx.self;
    const elf_file = ctx.elf_file;
    try bw.writeAll("  globals\n");
    for (self.symbols.items, 0..) |sym, i| {
        const ref = self.resolveSymbol(@intCast(i), elf_file);
        if (elf_file.symbol(ref)) |ref_sym| {
            try bw.print("    {f}\n", .{ref_sym.fmt(elf_file)});
        } else {
            try bw.print("    {s} : unclaimed\n", .{sym.name(elf_file)});
=======
    fn symtab(ctx: Format, writer: *std.io.Writer) std.io.Writer.Error!void {
        const self = ctx.self;
        const elf_file = ctx.elf_file;
        try writer.writeAll("  globals\n");
        for (self.symbols.items, 0..) |sym, i| {
            const ref = self.resolveSymbol(@intCast(i), elf_file);
            if (elf_file.symbol(ref)) |ref_sym| {
                try writer.print("    {f}\n", .{ref_sym.fmt(elf_file)});
            } else {
                try writer.print("    {s} : unclaimed\n", .{sym.name(elf_file)});
            }
>>>>>>> 43fba5ea
        }
    }
};

const std = @import("std");
const Allocator = mem.Allocator;
const assert = std.debug.assert;
const elf = std.elf;
const mem = std.mem;
const Writer = std.io.Writer;

const Atom = @import("Atom.zig");
const Elf = @import("../Elf.zig");
const File = @import("file.zig").File;
const LinkerDefined = @This();
const Symbol = @import("Symbol.zig");<|MERGE_RESOLUTION|>--- conflicted
+++ resolved
@@ -448,19 +448,6 @@
     self: *LinkerDefined,
     elf_file: *Elf,
 
-<<<<<<< HEAD
-fn formatSymtab(ctx: FormatContext, bw: *Writer, comptime unused_fmt_string: []const u8) Writer.Error!void {
-    comptime assert(unused_fmt_string.len == 0);
-    const self = ctx.self;
-    const elf_file = ctx.elf_file;
-    try bw.writeAll("  globals\n");
-    for (self.symbols.items, 0..) |sym, i| {
-        const ref = self.resolveSymbol(@intCast(i), elf_file);
-        if (elf_file.symbol(ref)) |ref_sym| {
-            try bw.print("    {f}\n", .{ref_sym.fmt(elf_file)});
-        } else {
-            try bw.print("    {s} : unclaimed\n", .{sym.name(elf_file)});
-=======
     fn symtab(ctx: Format, writer: *std.io.Writer) std.io.Writer.Error!void {
         const self = ctx.self;
         const elf_file = ctx.elf_file;
@@ -472,7 +459,6 @@
             } else {
                 try writer.print("    {s} : unclaimed\n", .{sym.name(elf_file)});
             }
->>>>>>> 43fba5ea
         }
     }
 };
