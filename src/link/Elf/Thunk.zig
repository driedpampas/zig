value: i64 = 0,
output_section_index: u32 = 0,
symbols: std.AutoArrayHashMapUnmanaged(Elf.Ref, void) = .empty,
output_symtab_ctx: Elf.SymtabCtx = .{},

pub fn deinit(thunk: *Thunk, allocator: Allocator) void {
    thunk.symbols.deinit(allocator);
}

pub fn size(thunk: Thunk, elf_file: *Elf) usize {
    const cpu_arch = elf_file.getTarget().cpu.arch;
    return thunk.symbols.keys().len * trampolineSize(cpu_arch);
}

pub fn address(thunk: Thunk, elf_file: *Elf) i64 {
    const shdr = elf_file.sections.items(.shdr)[thunk.output_section_index];
    return @as(i64, @intCast(shdr.sh_addr)) + thunk.value;
}

pub fn targetAddress(thunk: Thunk, ref: Elf.Ref, elf_file: *Elf) i64 {
    const cpu_arch = elf_file.getTarget().cpu.arch;
    return thunk.address(elf_file) + @as(i64, @intCast(thunk.symbols.getIndex(ref).? * trampolineSize(cpu_arch)));
}

pub fn write(thunk: Thunk, elf_file: *Elf, writer: anytype) !void {
    switch (elf_file.getTarget().cpu.arch) {
        .aarch64 => try aarch64.write(thunk, elf_file, writer),
        .x86_64, .riscv64 => unreachable,
        else => @panic("unhandled arch"),
    }
}

pub fn calcSymtabSize(thunk: *Thunk, elf_file: *Elf) void {
    thunk.output_symtab_ctx.nlocals = @as(u32, @intCast(thunk.symbols.keys().len));
    for (thunk.symbols.keys()) |ref| {
        const sym = elf_file.symbol(ref).?;
        thunk.output_symtab_ctx.strsize += @as(u32, @intCast(sym.name(elf_file).len + "$thunk".len + 1));
    }
}

pub fn writeSymtab(thunk: Thunk, elf_file: *Elf) void {
    const cpu_arch = elf_file.getTarget().cpu.arch;
    for (thunk.symbols.keys(), thunk.output_symtab_ctx.ilocal..) |ref, ilocal| {
        const sym = elf_file.symbol(ref).?;
        const st_name = @as(u32, @intCast(elf_file.strtab.items.len));
        elf_file.strtab.appendSliceAssumeCapacity(sym.name(elf_file));
        elf_file.strtab.appendSliceAssumeCapacity("$thunk");
        elf_file.strtab.appendAssumeCapacity(0);
        elf_file.symtab.items[ilocal] = .{
            .st_name = st_name,
            .st_info = elf.STT_FUNC,
            .st_other = 0,
            .st_shndx = @intCast(thunk.output_section_index),
            .st_value = @intCast(thunk.targetAddress(ref, elf_file)),
            .st_size = trampolineSize(cpu_arch),
        };
    }
}

fn trampolineSize(cpu_arch: std.Target.Cpu.Arch) usize {
    return switch (cpu_arch) {
        .aarch64 => aarch64.trampoline_size,
        .x86_64, .riscv64 => unreachable,
        else => @panic("unhandled arch"),
    };
}

<<<<<<< HEAD
pub fn format(thunk: Thunk, bw: *Writer, comptime unused_fmt_string: []const u8) Writer.Error!void {
    _ = thunk;
    _ = bw;
    _ = unused_fmt_string;
    @compileError("do not format Thunk directly");
}

pub fn fmt(thunk: Thunk, elf_file: *Elf) std.fmt.Formatter(format2) {
=======
pub fn fmt(thunk: Thunk, elf_file: *Elf) std.fmt.Formatter(Format, Format.default) {
>>>>>>> 43fba5ea
    return .{ .data = .{
        .thunk = thunk,
        .elf_file = elf_file,
    } };
}

const Format = struct {
    thunk: Thunk,
    elf_file: *Elf,

<<<<<<< HEAD
fn format2(ctx: FormatContext, bw: *Writer, comptime unused_fmt_string: []const u8) Writer.Error!void {
    comptime assert(unused_fmt_string.len == 0);
    const thunk = ctx.thunk;
    const elf_file = ctx.elf_file;
    try bw.print("@{x} : size({x})\n", .{ thunk.value, thunk.size(elf_file) });
    for (thunk.symbols.keys()) |ref| {
        const sym = elf_file.symbol(ref).?;
        try bw.print("  {f} : {s} : @{x}\n", .{ ref, sym.name(elf_file), sym.value });
=======
    fn default(f: Format, writer: *std.io.Writer) std.io.Writer.Error!void {
        const thunk = f.thunk;
        const elf_file = f.elf_file;
        try writer.print("@{x} : size({x})\n", .{ thunk.value, thunk.size(elf_file) });
        for (thunk.symbols.keys()) |ref| {
            const sym = elf_file.symbol(ref).?;
            try writer.print("  {f} : {s} : @{x}\n", .{ ref, sym.name(elf_file), sym.value });
        }
>>>>>>> 43fba5ea
    }
};

pub const Index = u32;

const aarch64 = struct {
    fn write(thunk: Thunk, elf_file: *Elf, writer: anytype) !void {
        for (thunk.symbols.keys(), 0..) |ref, i| {
            const sym = elf_file.symbol(ref).?;
            const saddr = thunk.address(elf_file) + @as(i64, @intCast(i * trampoline_size));
            const taddr = sym.address(.{}, elf_file);
            const pages = try util.calcNumberOfPages(saddr, taddr);
            try writer.writeInt(u32, Instruction.adrp(.x16, pages).toU32(), .little);
            const off: u12 = @truncate(@as(u64, @bitCast(taddr)));
            try writer.writeInt(u32, Instruction.add(.x16, .x16, off, false).toU32(), .little);
            try writer.writeInt(u32, Instruction.br(.x16).toU32(), .little);
        }
    }

    const trampoline_size = 3 * @sizeOf(u32);

    const util = @import("../aarch64.zig");
    const Instruction = util.Instruction;
};

const std = @import("std");
const assert = std.debug.assert;
const elf = std.elf;
const log = std.log.scoped(.link);
const math = std.math;
const mem = std.mem;
const Allocator = mem.Allocator;
const Writer = std.io.Writer;

const Atom = @import("Atom.zig");
const Elf = @import("../Elf.zig");
const Symbol = @import("Symbol.zig");

const Thunk = @This();<|MERGE_RESOLUTION|>--- conflicted
+++ resolved
@@ -65,18 +65,7 @@
     };
 }
 
-<<<<<<< HEAD
-pub fn format(thunk: Thunk, bw: *Writer, comptime unused_fmt_string: []const u8) Writer.Error!void {
-    _ = thunk;
-    _ = bw;
-    _ = unused_fmt_string;
-    @compileError("do not format Thunk directly");
-}
-
-pub fn fmt(thunk: Thunk, elf_file: *Elf) std.fmt.Formatter(format2) {
-=======
 pub fn fmt(thunk: Thunk, elf_file: *Elf) std.fmt.Formatter(Format, Format.default) {
->>>>>>> 43fba5ea
     return .{ .data = .{
         .thunk = thunk,
         .elf_file = elf_file,
@@ -87,16 +76,6 @@
     thunk: Thunk,
     elf_file: *Elf,
 
-<<<<<<< HEAD
-fn format2(ctx: FormatContext, bw: *Writer, comptime unused_fmt_string: []const u8) Writer.Error!void {
-    comptime assert(unused_fmt_string.len == 0);
-    const thunk = ctx.thunk;
-    const elf_file = ctx.elf_file;
-    try bw.print("@{x} : size({x})\n", .{ thunk.value, thunk.size(elf_file) });
-    for (thunk.symbols.keys()) |ref| {
-        const sym = elf_file.symbol(ref).?;
-        try bw.print("  {f} : {s} : @{x}\n", .{ ref, sym.name(elf_file), sym.value });
-=======
     fn default(f: Format, writer: *std.io.Writer) std.io.Writer.Error!void {
         const thunk = f.thunk;
         const elf_file = f.elf_file;
@@ -105,7 +84,6 @@
             const sym = elf_file.symbol(ref).?;
             try writer.print("  {f} : {s} : @{x}\n", .{ ref, sym.name(elf_file), sym.value });
         }
->>>>>>> 43fba5ea
     }
 };
 
